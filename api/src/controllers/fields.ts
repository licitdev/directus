--- conflicted
+++ resolved
@@ -1,6 +1,5 @@
 import { Router } from 'express';
 import asyncHandler from 'express-async-handler';
-import redis from 'redis';
 import FieldsService from '../services/fields';
 import validateCollection from '../middleware/collection-exists';
 import checkCacheMiddleware from '../middleware/check-cache';
@@ -135,11 +134,8 @@
 	'/:collection/:field',
 	validateCollection,
 	useCollection('directus_fields'),
-<<<<<<< HEAD
 	delCacheMiddleware,
 	// @todo: validate field
-=======
->>>>>>> 17b2a187
 	asyncHandler(async (req, res) => {
 		const service = new FieldsService({ accountability: req.accountability });
 		const fieldData: Partial<Field> & { field: string; type: typeof types[number] } = req.body;
