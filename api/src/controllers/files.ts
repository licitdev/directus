--- conflicted
+++ resolved
@@ -12,11 +12,7 @@
 import { FilesService, MetaService } from '../services';
 import { File, PrimaryKey } from '../types';
 import asyncHandler from '../utils/async-handler';
-<<<<<<< HEAD
-import { toArray } from '@directus/shared/utils';
 import { loadUserRoleServices } from '../middleware/load-user-role-services';
-=======
->>>>>>> 09d9b4b3
 
 const router = express.Router();
 
