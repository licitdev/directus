--- conflicted
+++ resolved
@@ -5,11 +5,7 @@
 	InvalidPayloadError,
 	isDirectusError,
 } from '@directus/errors';
-<<<<<<< HEAD
-import type { PrimaryKey } from '@directus/types';
-=======
-import type { PrimaryKey, RegisterUserInput, Role } from '@directus/types';
->>>>>>> 50d0d7d6
+import type { PrimaryKey, RegisterUserInput } from '@directus/types';
 import express from 'express';
 import Joi from 'joi';
 import checkRateLimit from '../middleware/rate-limiter-registration.js';
