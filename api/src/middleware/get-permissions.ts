import { RequestHandler } from 'express';
import asyncHandler from '../utils/async-handler';
import { getPermissions as getPermissionsUtil } from '../utils/get-permissions';

const getPermissions: RequestHandler = asyncHandler(async (req, res, next) => {
	if (!req.accountability) {
<<<<<<< HEAD
		throw new Error('"getPermissions" needs to be used after the "authenticate" middleware');
	}

	if (!req.schema) {
		throw new Error('"getPermissions" needs to be used after the "schema" middleware');
	}

	const { user, role, app, admin } = req.accountability;
	const cacheKey = `permissions-${hash({ user, role, app, admin })}`;

	if (env.CACHE_PERMISSIONS !== false) {
		const cachedPermissions = await systemCache.get(cacheKey);

		if (cachedPermissions) {
			req.accountability.permissions = cachedPermissions;
			return next();
		}
	}

	if (req.accountability.admin !== true) {
		const permissionsForRole = await database
			.select('*')
			.from('directus_permissions')
			.where({ role: req.accountability.role });

		const requiredPermissionData = {
			$CURRENT_USER: [] as string[],
			$CURRENT_ROLE: [] as string[],
		};

		permissions = permissionsForRole.map((permissionRaw) => {
			const permission = cloneDeep(permissionRaw);

			if (permission.permissions && typeof permission.permissions === 'string') {
				permission.permissions = JSON.parse(permission.permissions);
			} else if (permission.permissions === null) {
				permission.permissions = {};
			}

			if (permission.validation && typeof permission.validation === 'string') {
				permission.validation = JSON.parse(permission.validation);
			} else if (permission.validation === null) {
				permission.validation = {};
			}

			if (permission.presets && typeof permission.presets === 'string') {
				permission.presets = JSON.parse(permission.presets);
			} else if (permission.presets === null) {
				permission.presets = {};
			}

			if (permission.fields && typeof permission.fields === 'string') {
				permission.fields = permission.fields.split(',');
			} else if (permission.fields === null) {
				permission.fields = [];
			}

			const extractPermissionData = (val: any) => {
				if (typeof val === 'string' && val.startsWith('$CURRENT_USER.')) {
					const fieldString = val.replace('$CURRENT_USER.', '');
					if (val && !requiredPermissionData.$CURRENT_USER.includes(fieldString)) {
						requiredPermissionData.$CURRENT_USER.push(fieldString);
					}
				}

				if (typeof val === 'string' && val.startsWith('$CURRENT_ROLE.')) {
					const fieldString = val.replace('$CURRENT_ROLE.', '');
					if (val && !requiredPermissionData.$CURRENT_ROLE.includes(fieldString)) {
						requiredPermissionData.$CURRENT_ROLE.push(fieldString);
					}
				}

				return val;
			};

			deepMap(permission.permissions, extractPermissionData);
			deepMap(permission.validation, extractPermissionData);
			deepMap(permission.presets, extractPermissionData);

			return permission;
		});

		if (req.accountability.app === true) {
			permissions = mergePermissions(
				permissions,
				appAccessMinimalPermissions.map((perm) => ({ ...perm, role: req.accountability!.role }))
			);
		}

		const usersService = new UsersService({ schema: req.schema });
		const rolesService = new RolesService({ schema: req.schema });

		const filterContext: Record<string, any> = {};

		if (req.accountability.user && requiredPermissionData.$CURRENT_USER.length > 0) {
			filterContext.$CURRENT_USER = await usersService.readOne(req.accountability.user, {
				fields: requiredPermissionData.$CURRENT_USER,
			});
		}

		if (req.accountability.role && requiredPermissionData.$CURRENT_ROLE.length > 0) {
			filterContext.$CURRENT_ROLE = await rolesService.readOne(req.accountability.role, {
				fields: requiredPermissionData.$CURRENT_ROLE,
			});
		}

		permissions = permissions.map((permission) => {
			permission.permissions = parseFilter(permission.permissions, req.accountability!, filterContext);
			permission.validation = parseFilter(permission.validation, req.accountability!, filterContext);
			permission.presets = parseFilter(permission.presets, req.accountability!, filterContext);

			return permission;
		});

		if (env.CACHE_PERMISSIONS !== false) {
			await systemCache.set(cacheKey, permissions);
		}
=======
		throw new Error('getPermissions middleware needs to be called after authenticate');
>>>>>>> 40ec3229
	}

	req.accountability.permissions = await getPermissionsUtil(req.accountability, req.schema);

	return next();
});

export default getPermissions;<|MERGE_RESOLUTION|>--- conflicted
+++ resolved
@@ -4,127 +4,7 @@
 
 const getPermissions: RequestHandler = asyncHandler(async (req, res, next) => {
 	if (!req.accountability) {
-<<<<<<< HEAD
-		throw new Error('"getPermissions" needs to be used after the "authenticate" middleware');
-	}
-
-	if (!req.schema) {
-		throw new Error('"getPermissions" needs to be used after the "schema" middleware');
-	}
-
-	const { user, role, app, admin } = req.accountability;
-	const cacheKey = `permissions-${hash({ user, role, app, admin })}`;
-
-	if (env.CACHE_PERMISSIONS !== false) {
-		const cachedPermissions = await systemCache.get(cacheKey);
-
-		if (cachedPermissions) {
-			req.accountability.permissions = cachedPermissions;
-			return next();
-		}
-	}
-
-	if (req.accountability.admin !== true) {
-		const permissionsForRole = await database
-			.select('*')
-			.from('directus_permissions')
-			.where({ role: req.accountability.role });
-
-		const requiredPermissionData = {
-			$CURRENT_USER: [] as string[],
-			$CURRENT_ROLE: [] as string[],
-		};
-
-		permissions = permissionsForRole.map((permissionRaw) => {
-			const permission = cloneDeep(permissionRaw);
-
-			if (permission.permissions && typeof permission.permissions === 'string') {
-				permission.permissions = JSON.parse(permission.permissions);
-			} else if (permission.permissions === null) {
-				permission.permissions = {};
-			}
-
-			if (permission.validation && typeof permission.validation === 'string') {
-				permission.validation = JSON.parse(permission.validation);
-			} else if (permission.validation === null) {
-				permission.validation = {};
-			}
-
-			if (permission.presets && typeof permission.presets === 'string') {
-				permission.presets = JSON.parse(permission.presets);
-			} else if (permission.presets === null) {
-				permission.presets = {};
-			}
-
-			if (permission.fields && typeof permission.fields === 'string') {
-				permission.fields = permission.fields.split(',');
-			} else if (permission.fields === null) {
-				permission.fields = [];
-			}
-
-			const extractPermissionData = (val: any) => {
-				if (typeof val === 'string' && val.startsWith('$CURRENT_USER.')) {
-					const fieldString = val.replace('$CURRENT_USER.', '');
-					if (val && !requiredPermissionData.$CURRENT_USER.includes(fieldString)) {
-						requiredPermissionData.$CURRENT_USER.push(fieldString);
-					}
-				}
-
-				if (typeof val === 'string' && val.startsWith('$CURRENT_ROLE.')) {
-					const fieldString = val.replace('$CURRENT_ROLE.', '');
-					if (val && !requiredPermissionData.$CURRENT_ROLE.includes(fieldString)) {
-						requiredPermissionData.$CURRENT_ROLE.push(fieldString);
-					}
-				}
-
-				return val;
-			};
-
-			deepMap(permission.permissions, extractPermissionData);
-			deepMap(permission.validation, extractPermissionData);
-			deepMap(permission.presets, extractPermissionData);
-
-			return permission;
-		});
-
-		if (req.accountability.app === true) {
-			permissions = mergePermissions(
-				permissions,
-				appAccessMinimalPermissions.map((perm) => ({ ...perm, role: req.accountability!.role }))
-			);
-		}
-
-		const usersService = new UsersService({ schema: req.schema });
-		const rolesService = new RolesService({ schema: req.schema });
-
-		const filterContext: Record<string, any> = {};
-
-		if (req.accountability.user && requiredPermissionData.$CURRENT_USER.length > 0) {
-			filterContext.$CURRENT_USER = await usersService.readOne(req.accountability.user, {
-				fields: requiredPermissionData.$CURRENT_USER,
-			});
-		}
-
-		if (req.accountability.role && requiredPermissionData.$CURRENT_ROLE.length > 0) {
-			filterContext.$CURRENT_ROLE = await rolesService.readOne(req.accountability.role, {
-				fields: requiredPermissionData.$CURRENT_ROLE,
-			});
-		}
-
-		permissions = permissions.map((permission) => {
-			permission.permissions = parseFilter(permission.permissions, req.accountability!, filterContext);
-			permission.validation = parseFilter(permission.validation, req.accountability!, filterContext);
-			permission.presets = parseFilter(permission.presets, req.accountability!, filterContext);
-
-			return permission;
-		});
-
-		if (env.CACHE_PERMISSIONS !== false) {
-			await systemCache.set(cacheKey, permissions);
-		}
-=======
 		throw new Error('getPermissions middleware needs to be called after authenticate');
->>>>>>> 40ec3229
 	}
 
 	req.accountability.permissions = await getPermissionsUtil(req.accountability, req.schema);
