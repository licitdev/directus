--- conflicted
+++ resolved
@@ -42,13 +42,8 @@
 	SchemaComposer,
 	toInputObjectType,
 } from 'graphql-compose';
-<<<<<<< HEAD
 import { Knex } from 'knex';
 import { camelCase, flatten, get, mapKeys, merge, omit, pick, set, transform, uniq } from 'lodash';
-=======
-import type { Knex } from 'knex';
-import { flatten, get, mapKeys, merge, omit, pick, set, transform, uniq } from 'lodash';
->>>>>>> 1a5f06c7
 import { clearSystemCache, getCache } from '../../cache';
 import { DEFAULT_AUTH_PROVIDER, GENERATE_SPECIAL } from '../../constants';
 import getDatabase from '../../database';
@@ -74,31 +69,17 @@
 import { TFAService } from '../tfa';
 import { UsersService } from '../users';
 import { UtilsService } from '../utils';
-<<<<<<< HEAD
-import processError from './utils/process-error';
-
-=======
 import { WebhooksService } from '../webhooks';
 import { GraphQLBigInt } from './types/bigint';
->>>>>>> 1a5f06c7
+import { GraphQLHash } from './types/hash';
 import { GraphQLDate } from './types/date';
 import { GraphQLGeoJSON } from './types/geojson';
-import { GraphQLHash } from './types/hash';
 import { GraphQLStringOrFloat } from './types/string-or-float';
 import { GraphQLVoid } from './types/void';
-<<<<<<< HEAD
-
-import { FUNCTIONS } from '@directus/shared/constants';
 import { createSubscriptionGenerator } from './subscription';
-import { getMilliseconds } from '../../utils/get-milliseconds';
-import { GraphQLBigInt } from './types/bigint';
-import { GraphQLHash } from './types/hash';
 import { addPathToValidationError } from './utils/add-path-to-validation-error';
 import { getService } from '../../utils/get-service';
-=======
-import { addPathToValidationError } from './utils/add-path-to-validation-error';
 import processError from './utils/process-error';
->>>>>>> 1a5f06c7
 
 const validationRules = Array.from(specifiedRules);
 
