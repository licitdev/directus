--- conflicted
+++ resolved
@@ -31,11 +31,7 @@
 		query = await getAggregateQuery(args, selections, gql.schema, gql.accountability);
 		collection = collection.slice(0, -11);
 	} else {
-<<<<<<< HEAD
-		query = getQuery(args, selections, info.variableValues, gql.accountability, collection, gql.schema);
-=======
-		query = await getQuery(args, selections, info.variableValues, gql.schema, gql.accountability);
->>>>>>> 45a2052c
+		query = await getQuery(args, gql.schema, selections, info.variableValues, gql.accountability, collection);
 
 		if (collection.endsWith('_by_id') && collection in gql.schema.collections === false) {
 			collection = collection.slice(0, -6);
