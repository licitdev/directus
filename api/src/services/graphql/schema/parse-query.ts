import type { Accountability, Query, SchemaOverview } from '@directus/types';
import type { FieldNode, GraphQLResolveInfo, InlineFragmentNode, SelectionNode } from 'graphql';
import { get, mapKeys, merge, set, uniq } from 'lodash-es';
import { sanitizeQuery } from '../../../utils/sanitize-query.js';
import { validateQuery } from '../../../utils/validate-query.js';
import { replaceFuncs } from '../utils/replace-funcs.js';
import { parseArgs } from './parse-args.js';
import { filterReplaceM2A, filterReplaceM2ADeep } from '../utils/replace-m2a.js';

/**
 * Get a Directus Query object from the parsed arguments (rawQuery) and GraphQL AST selectionSet. Converts SelectionSet into
 * Directus' `fields` query for use in the resolver. Also applies variables where appropriate.
 */
export async function getQuery(
	rawQuery: Query,
	selections: readonly SelectionNode[],
	variableValues: GraphQLResolveInfo['variableValues'],
	schema: SchemaOverview,
	accountability?: Accountability | null,
<<<<<<< HEAD
	collection?: string,
	schema?: SchemaOverview,
): Query {
	const query: Query = sanitizeQuery(rawQuery, accountability);
=======
): Promise<Query> {
	const query: Query = await sanitizeQuery(rawQuery, schema, accountability);
>>>>>>> 45a2052c

	const parseAliases = (selections: readonly SelectionNode[]) => {
		const aliases: Record<string, string> = {};

		for (const selection of selections) {
			if (selection.kind !== 'Field') continue;

			if (selection.alias?.value) {
				aliases[selection.alias.value] = selection.name.value;
			}
		}

		return aliases;
	};

	const parseFields = async (selections: readonly SelectionNode[], parent?: string): Promise<string[]> => {
		const fields: string[] = [];

		for (let selection of selections) {
			if ((selection.kind === 'Field' || selection.kind === 'InlineFragment') !== true) continue;

			selection = selection as FieldNode | InlineFragmentNode;

			let current: string;
			let currentAlias: string | null = null;

			// Union type (Many-to-Any)
			if (selection.kind === 'InlineFragment') {
				if (selection.typeCondition!.name.value.startsWith('__')) continue;

				current = `${parent}:${selection.typeCondition!.name.value}`;
			}
			// Any other field type
			else {
				// filter out graphql pointers, like __typename
				if (selection.name.value.startsWith('__')) continue;

				current = selection.name.value;

				if (selection.alias) {
					currentAlias = selection.alias.value;
				}

				if (parent) {
					current = `${parent}.${current}`;

					if (currentAlias) {
						currentAlias = `${parent}.${currentAlias}`;

						// add nested aliases into deep query
						if (selection.selectionSet) {
							if (!query.deep) query.deep = {};

							set(
								query.deep,
								parent,
								merge({}, get(query.deep, parent), { _alias: { [selection.alias!.value]: selection.name.value } }),
							);
						}
					}
				}
			}

			if (selection.selectionSet) {
				let children: string[];

				if (current.endsWith('_func')) {
					children = [];

					const rootField = current.slice(0, -5);

					for (const subSelection of selection.selectionSet.selections) {
						if (subSelection.kind !== 'Field') continue;
						if (subSelection.name!.value.startsWith('__')) continue;
						children.push(`${subSelection.name!.value}(${rootField})`);
					}
				} else {
					children = await parseFields(selection.selectionSet.selections, currentAlias ?? current);
				}

				fields.push(...children);
			} else {
				fields.push(current);
			}

			if (selection.kind === 'Field' && selection.arguments && selection.arguments.length > 0) {
				if (selection.arguments && selection.arguments.length > 0) {
					if (!query.deep) query.deep = {};

					const args: Record<string, any> = parseArgs(selection.arguments, variableValues);

					set(
						query.deep,
						currentAlias ?? current,
						merge(
							{},
							get(query.deep, currentAlias ?? current),
							mapKeys(await sanitizeQuery(args, schema, accountability), (_value, key) => `_${key}`),
						),
					);
				}
			}
		}

		return uniq(fields);
	};

	query.alias = parseAliases(selections);
<<<<<<< HEAD
	query.fields = parseFields(selections);

	if (query.filter) {
		query.filter = replaceFuncs(query.filter);
	}

=======
	query.fields = await parseFields(selections);
	if (query.filter) query.filter = replaceFuncs(query.filter);
>>>>>>> 45a2052c
	query.deep = replaceFuncs(query.deep as any) as any;

	if (collection && schema) {
		if (query.filter) {
			query.filter = filterReplaceM2A(query.filter, collection, schema);
		}

		query.deep = filterReplaceM2ADeep(query.deep, collection, schema);
	}

	validateQuery(query);

	return query;
}<|MERGE_RESOLUTION|>--- conflicted
+++ resolved
@@ -13,19 +13,13 @@
  */
 export async function getQuery(
 	rawQuery: Query,
+	schema: SchemaOverview,
 	selections: readonly SelectionNode[],
 	variableValues: GraphQLResolveInfo['variableValues'],
-	schema: SchemaOverview,
 	accountability?: Accountability | null,
-<<<<<<< HEAD
 	collection?: string,
-	schema?: SchemaOverview,
-): Query {
-	const query: Query = sanitizeQuery(rawQuery, accountability);
-=======
 ): Promise<Query> {
 	const query: Query = await sanitizeQuery(rawQuery, schema, accountability);
->>>>>>> 45a2052c
 
 	const parseAliases = (selections: readonly SelectionNode[]) => {
 		const aliases: Record<string, string> = {};
@@ -41,7 +35,7 @@
 		return aliases;
 	};
 
-	const parseFields = async (selections: readonly SelectionNode[], parent?: string): Promise<string[]> => {
+	const parseFields = (selections: readonly SelectionNode[], parent?: string): string[] => {
 		const fields: string[] = [];
 
 		for (let selection of selections) {
@@ -103,7 +97,7 @@
 						children.push(`${subSelection.name!.value}(${rootField})`);
 					}
 				} else {
-					children = await parseFields(selection.selectionSet.selections, currentAlias ?? current);
+					children = parseFields(selection.selectionSet.selections, currentAlias ?? current);
 				}
 
 				fields.push(...children);
@@ -123,7 +117,7 @@
 						merge(
 							{},
 							get(query.deep, currentAlias ?? current),
-							mapKeys(await sanitizeQuery(args, schema, accountability), (_value, key) => `_${key}`),
+							mapKeys(sanitizeQuery(args, schema, accountability), (_value, key) => `_${key}`),
 						),
 					);
 				}
@@ -134,17 +128,10 @@
 	};
 
 	query.alias = parseAliases(selections);
-<<<<<<< HEAD
 	query.fields = parseFields(selections);
 
-	if (query.filter) {
-		query.filter = replaceFuncs(query.filter);
-	}
+	if (query.filter) query.filter = replaceFuncs(query.filter);
 
-=======
-	query.fields = await parseFields(selections);
-	if (query.filter) query.filter = replaceFuncs(query.filter);
->>>>>>> 45a2052c
 	query.deep = replaceFuncs(query.deep as any) as any;
 
 	if (collection && schema) {
