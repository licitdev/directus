--- conflicted
+++ resolved
@@ -10,11 +10,7 @@
 	const info = {
 		user: req.accountability?.user || null,
 		path,
-<<<<<<< HEAD
-		query: path?.includes('/graphql') ? req.sanitizedQuery : req.params.query,
-=======
 		query: isGraphQl ? pick(req.query, ['query', 'variables']) : req.sanitizedQuery,
->>>>>>> fe882fd4
 	};
 
 	const key = hash(info);
