{
    "compilerOptions": {
        "module": "commonjs",
        "esModuleInterop": true,
        "target": "es6",
        "moduleResolution": "node",
        "sourceMap": false,
		"skipLibCheck": true,
		"outDir": "dist",
		"rootDir": "src",
		"strict": true,
		"lib": [
			"es2019"
<<<<<<< HEAD
		],
		"skipLibCheck": true
	}
=======
		]
	},
	"exclude": [
		"node_modules",
		"tests"
	]
>>>>>>> c1ee7ff7
}<|MERGE_RESOLUTION|>--- conflicted
+++ resolved
@@ -11,16 +11,11 @@
 		"strict": true,
 		"lib": [
 			"es2019"
-<<<<<<< HEAD
 		],
 		"skipLibCheck": true
-	}
-=======
-		]
 	},
 	"exclude": [
 		"node_modules",
 		"tests"
 	]
->>>>>>> c1ee7ff7
 }