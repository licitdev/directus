--- conflicted
+++ resolved
@@ -243,28 +243,8 @@
       var length = this.options.schema.get('char_length');
       var value = this.options.value || '';
 
-      var data = {
+      return {
         height: (this.options.settings && this.options.settings.has('height')) ? this.options.settings.get('height') : '500',
-<<<<<<< HEAD
-        bold: (this.options.settings && this.options.settings.has('bold')) ? this.options.settings.get('bold')!==0 : true,
-        italic: (this.options.settings && this.options.settings.has('italic')) ? this.options.settings.get('italic')!==0 : true,
-        underline: (this.options.settings && this.options.settings.has('underline')) ? this.options.settings.get('underline')!==0 : true,
-        strikethrough: (this.options.settings && this.options.settings.has('strikethrough')) ? this.options.settings.get('strikethrough')!==0 : true,
-        rule: (this.options.settings && this.options.settings.has('rule')) ? this.options.settings.get('rule')!==0 : true,
-        h1: (this.options.settings && this.options.settings.has('h1')) ? this.options.settings.get('h1')!==0 : false,
-        h2: (this.options.settings && this.options.settings.has('h2')) ? this.options.settings.get('h2')!==0 : false,
-        h3: (this.options.settings && this.options.settings.has('h3')) ? this.options.settings.get('h3')!==0 : false,
-        h4: (this.options.settings && this.options.settings.has('h4')) ? this.options.settings.get('h4')!==0 : false,
-        h5: (this.options.settings && this.options.settings.has('h5')) ? this.options.settings.get('h5')!==0 : false,
-        h6: (this.options.settings && this.options.settings.has('h6')) ? this.options.settings.get('h6')!==0 : false,
-        blockquote: (this.options.settings && this.options.settings.has('blockquote')) ? this.options.settings.get('blockquote')!==0 : true,
-        ul: (this.options.settings && this.options.settings.has('ul')) ? this.options.settings.get('ul')!==0 : false,
-        ol: (this.options.settings && this.options.settings.has('ol')) ? this.options.settings.get('ol')!==0 : false,
-        orderedList: (this.options.settings && this.options.settings.has('orderedList')) ? this.options.settings.get('orderedList')!==0 : true,
-        createlink: (this.options.settings && this.options.settings.has('createlink')) ? this.options.settings.get('createlink')!==0 : true,
-        insertimage: (this.options.settings && this.options.settings.has('insertimage')) ? this.options.settings.get('insertimage')!==0 : true,
-        embedVideo: (this.options.settings && this.options.settings.has('embedVideo')) ? this.options.settings.get('embedVideo')!==0 : true,
-=======
         bold: (this.options.settings && this.options.settings.has('bold')) ? this.options.settings.get('bold')!=='0' : true,
         italic: (this.options.settings && this.options.settings.has('italic')) ? this.options.settings.get('italic')!=='0' : true,
         underline: (this.options.settings && this.options.settings.has('underline')) ? this.options.settings.get('underline')!=='0' : true,
@@ -283,14 +263,12 @@
         createlink: (this.options.settings && this.options.settings.has('createlink')) ? this.options.settings.get('createlink')!=='0' : true,
         insertimage: (this.options.settings && this.options.settings.has('insertimage')) ? this.options.settings.get('insertimage')!=='0' : true,
         embedVideo: (this.options.settings && this.options.settings.has('embedVideo')) ? this.options.settings.get('embedVideo')!=='0' : true,
->>>>>>> 2fbb809d
         markupValue: String(value).replace(/"/g, '&quot;'),
         value: new Handlebars.SafeString(value),
         name: this.options.name,
         maxLength: length,
         characters: length - value.length
       };
-      return data;
     },
 
     initialize: function() {
