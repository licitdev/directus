--- conflicted
+++ resolved
@@ -159,11 +159,7 @@
 
       if (options.includeFilters) {
         var filters = this.getFilters();
-<<<<<<< HEAD
-        if(filters && filters.columns_visible && filters.columns_visible.indexOf(filters.sort) === -1) {
-=======
         if(filters && filters.columns_visible && !(filters.columns_visible.indexOf(filters.sort) != -1) && this.structure.get(filters.sort)) {
->>>>>>> a2472aa3
           filters.columns_visible.push(filters.sort);
         }
         _.extend(options.data, filters);
