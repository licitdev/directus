--- conflicted
+++ resolved
@@ -115,31 +115,17 @@
         data.active = active;
       }
 
-<<<<<<< HEAD
+
       // patch only the changed values
       model.save(model.diff(data), {
-=======
-      // set data if it's valid
-      var isValid = model.set(model.diff(data), {validate: true});
-
-      if (!isValid) return;
-
-      // patch only the changed values
-      model.save(model.toJSON({changed: true}), {
->>>>>>> 4fcd89b3
         success: success,
         error: function(model, xhr, options) {
           console.log('err');
           //app.trigger('alert:error', 'Failed to Save', xhr.responseText);
         },
-<<<<<<< HEAD
         wait: true,
         patch: true,
         includeRelationships: true
-=======
-        patch: true
-        //includeRelationships: true
->>>>>>> 4fcd89b3
       });
 
 
