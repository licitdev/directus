---
## Be aware:
#Due to the way this is imported, JavaScript reserved words, including "delete", "private",
#"void", etc are stripped out. See
#https://github.com/rollup/plugins/blob/8748b8cd3bbab3c5ac6190556930219f19060e63/packages/pluginutils/src/makeLegalIdentifier.ts#L4
#and
#https://github.com/rollup/plugins/blob/8748b8cd3bbab3c5ac6190556930219f19060e63/packages/yaml/src/index.js#L45
#Illegal words:
#'break', 'case', 'class', 'catch', 'const', 'continue', 'debugger', 'default', 'delete', 'do',
#'else', 'export', 'extends', 'finally', 'for', 'function', 'if', 'import', 'in', 'instanceof',
#'let', 'new', 'return', 'super', 'switch', 'this', 'throw', 'try', 'typeof', 'var', 'void',
#'while', 'with', 'yield', 'enum', 'await', 'implements', 'package', 'protected', 'static',
#'interface', 'private', 'public', 'arguments', 'Infinity', 'NaN', 'undefined', 'null', 'true',
#'false', 'eval', 'uneval', 'isFinite', 'isNaN', 'parseFloat', 'parseInt', 'decodeURI',
#'decodeURIComponent', 'encodeURI', 'encodeURIComponent', 'escape', 'unescape', 'Object',
#'Function', 'Boolean', 'Symbol', 'Error', 'EvalError', 'InternalError', 'RangeError',
#'ReferenceError', 'SyntaxError', 'TypeError', 'URIError', 'Number', 'Math', 'Date', 'String',
#'RegExp', 'Array', 'Int8Array', 'Uint8Array', 'Uint8ClampedArray', 'Int16Array', 'Uint16Array',
#'Int32Array', 'Uint32Array', 'Float32Array', 'Float64Array', 'Map', 'Set', 'WeakMap', 'WeakSet',
#'SIMD', 'ArrayBuffer', 'DataView', 'JSON', 'Promise', 'Generator', 'GeneratorFunction', 'Reflect',
#'Proxy', 'Intl'
edit_field: Modifica campo
conditions: Condizioni
maps: Mappe
item_revision: Revisione elemento
duplicate_field: Campo duplicato
half_width: Metà larghezza
full_width: Larghezza Massima
limit: Limite
group: Gruppo
and: E
or: O
fill_width: Riempi larghezza
field_name_translations: Traduzioni nome del campo
enter_password_to_enable_tfa: Inserisci la tua password per abilitare l'autenticazione a due fattori
add_field: Aggiungi campo
role_name: Nome ruolo
branch: Ramo
leaf: Foglia
indeterminate: Indeterminato
exclusive: Esclusivo
children: Figli
db_only_click_to_configure: 'Solo Database: Fare clic per configurare '
show_archived_items: Mostra gli elementi archiviati
edited: Valore Modificato
required: Obbligatorio
required_for_app_access: Richiesto per l'accesso alle app
requires_value: Richiede un valore
create_preset: Crea Preset
create_role: Crea ruolo
create_user: Crea utente
create_webhook: Crea webhook
invite_users: Invita utenti
email_examples: "admin{'@'}example.com, user{'@'}example.com..."
invite: Invita
email_already_invited: Email "{email}" è già stata invitata
emails: Email
connection_excellent: Connessione Eccellente
connection_good: Connessione Buona
connection_fair: Connessione adeguata
connection_poor: Connessione Scarsa
primary: Principale
rename_folder: Rinomina cartella
delete_folder: Elimina cartella
prefix: Prefisso
suffix: Suffisso
reset_bookmark: Reimposta Segnalibro
rename_bookmark: Rinomina Segnalibro
update_bookmark: Aggiorna Segnalibro
delete_bookmark: Elimina Segnalibro
delete_bookmark_copy: >-
  Sei sicuro di voler eliminare il segnalibro "{bookmark}"? Questa azione è irreversibile.
logoutReason:
  SIGN_OUT: Disconnesso
  SESSION_EXPIRED: Sessione scaduta
public_label: Pubblico
public_description: Controlla quali dati API sono disponibili senza autenticarsi.
not_allowed: Non consentito
directus_version: Versione di Directus
node_version: Versione Node
node_uptime: Uptime Node
os_type: Tipo sistema operativo
os_version: Versione sistema operativo
os_uptime: Uptime sistema operativo
os_totalmem: Memoria sistema operativo
archive: Archivio
archive_confirm: Sei sicuro*a di voler archiviare questo elemento?
edit_collection: Modifica Collezione
archive_confirm_count: >-
  Nessun elemento selezionato | Sei sicuro*a di voler archiviare questo elemento? | Sei sicuro*a di voler archiviare {count} elementi?
reset_system_permissions_to: 'Reimposta i permessi di sistema a:'
reset_system_permissions_copy: Questa azione sovrascriverà qualsiasi permesso personalizzato che potresti aver applicato alle collezioni di sistema. Sei sicuro?
the_following_are_minimum_permissions: Di seguito sono riportati i permessi minimi richiesti quando "App Access" è abilitato. È possibile estendere i permessi, ma non ridurli.
app_access_minimum: Accesso App Minimo
recommended_defaults: Impostazioni di base consigliate
unarchive: Ripristina
unarchive_confirm: Sei sicuro*a di voler ripristinare questo elemento?
nested_files_folders_will_be_moved: I file e le cartelle annidate verranno spostate di un livello in su.
unknown_validation_errors: 'Si sono verificati errori di validazione per i seguenti campi nascosti:'
validationError:
  eq: Il valore deve essere {valid}
  neq: Il valore non può essere {invalid}
  in: Il valore deve essere uno di {valid}
  nin: Il valore non può essere uno di {invalid}
  contains: Il valore deve contenere {substring}
  ncontains: Il valore non può contenere {substring}
  gt: Il valore deve essere maggiore di {valid}
  gte: Il valore deve essere maggiore o uguale di {valid}
  lt: Il valore deve essere inferiore a {valid}
  lte: Il valore deve essere minore o uguale a {valid}
  empty: Il valore deve essere vuoto
  nempty: Il valore non può essere vuoto
  null: Il valore deve essere nullo
  nnull: Il valore non può essere nullo
  required: Il valore è obbligatorio
  unique: Il valore deve essere unico
  regex: Il valore non ha il formato corretto
all_access: Accesso totale
no_access: Nessun Accesso
use_custom: Usa Personalizzato
nullable: Può essere null
allow_null_value: Consenti valore NULL
allow_multiple: Consenti apertura multipla
allow_multiple_to_be_open: Consenti l'apertura di più sezioni
enter_value_to_replace_nulls: Inserisci un nuovo valore per sostituire qualsiasi NULL all'interno di questo campo.
field_standard: Standard
field_presentation: Presentazione e Alias
field_file: File Singolo
field_files: File Multipli
field_m2o: Relazione M2O
field_m2a: Relazione M2A
field_o2m: Relazione O2M
field_m2m: Relazione M2M
field_translations: Traduzioni
field_group: Gruppo di campi
item_permissions: Permessi Oggetto
field_permissions: Permessi di Campo
field_validation: Convalida di Campo
field_presets: Preset di Campo
permissions_for_role: 'Campi che il ruolo {role} può {action}.'
fields_for_role: 'Campi che il ruolo {role} può {action}.'
validation_for_role: 'Regole per il campo {action} che il ruolo {role} deve rispettare.'
presets_for_role: 'Valore predefinito del campo per il ruolo {role}.'
presentation_and_aliases: Presentazione e Alias
revision_post_update: Ecco come appariva questo elemento dopo l'aggiornamento...
changes_made: Questi sono i cambiamenti specifici che sono stati fatti...
no_relational_data: Tieni presente che questo non include dati relazionali.
hide_field_on_detail: Nascondi campo nel dettaglio
show_field_on_detail: Mostra campo nel dettaglio
delete_field: Elimina campo
fields_and_layout: Campi & Layout
field_create_success: 'Campo Creato: "{field}"'
field_update_success: 'Campo Aggiornato: "{field}"'
duplicate_where_to: Dove vuoi duplicare questo campo?
language: Linguaggio
global: Globale
admins_have_all_permissions: Gli amministratori hanno tutte le autorizzazioni
camera: Camera
exposure: Esposizione
shutter: Otturatore
iso: ISO
focal_length: Lunghezza Focale
schema_setup_key: Nome della colonna nel database e chiave API di questo campo
create_field: Crea campo
creating_new_field: 'Nuovo Campo ({collection})'
field_in_collection: '{field} ({collection})'
reset_page_preferences: Reimposta Preferenze Di Pagina
hidden_field: Campo Nascosto
hidden_on_detail: Nascosto nei dettagli
disabled_editing_value: Disabilita valore di modifica
key: Chiave
alias: Alias
bigInteger: Big Integer
boolean: Boolean
date: Data
datetime: DateTime
decimal: Decimal
float: Float
integer: Integer
json: JSON
xml: XML
string: String
text: Text
time: Ora
timestamp: Timestamp
uuid: UUID
hash: Hash
geometry: Geometria
not_available_for_type: Non disponibile per questo typo
create_translations: Crea traduzioni
auto_refresh: Aggiornamento automatico
refresh_interval: Intervallo di aggiornamento
no_refresh: Non aggiornare
refresh_interval_seconds: Aggiorna immediatamente | Ogni secondo | Ogni {seconds} secondi
refresh_interval_minutes: Ogni minuto | Ogni {minutes} minuti
auto_generate: Generare automaticamente
this_will_auto_setup_fields_relations: Questo imposterà automaticamente tutti i campi e le relazioni richieste.
click_here: Clicca qui
to_manually_setup_translations: per configurare manualmente le traduzioni.
click_to_manage_translated_fields: >-
  Non ci sono ancora campi tradotti. Clicca qui per crearli. | C'è un campo tradotto. Clicca qui per gestirlo. | Ci sono {count} campi tradotti. Clicca qui per gestirli.
fields_group: Gruppo campi
no_collections_found: Nessuna raccolta trovata.
new_data_alert: 'Verranno creati i seguenti dati all''interno del tuo modello:'
search_collection: Cerca nella raccolta...
new_field: 'Nuovo campo'
new_collection: 'Nuova Raccolta'
add_m2o_to_collection: 'Aggiungi Molti-a-Uno a "{collection}"'
add_o2m_to_collection: 'Aggiungi One-to-Many a "{collection}"'
add_m2m_to_collection: 'Aggiungi Many-to-Many a "{collection}"'
choose_a_type: Seleziona un Tipo...
determined_by_relationship: Determinato dalla Relazione
add_note: Aggiungi una nota utile per gli utenti ...
default_value: Valore predefinito
standard_field: Campo Standard
single_file: File Singolo
multiple_files: File Multipli
m2o_relationship: Relazione Many to One
o2m_relationship: Relazione One to Many
m2m_relationship: Relazione Many to Many
m2a_relationship: Relazione Many to Any
invalid_item: Oggetto non valido
next: Il prossimo
field_name: Nome del Campo
translations: Traduzioni
note: Nota
enter_a_value: Inserisci un valore...
enter_a_placeholder: Inserisci un segnaposto...
length: Lunghezza
precision_scale: Precisione & Scala
readonly: Sola lettura
unique: Unico
updated_on: Aggiornato il
updated_by: Aggiornato da
primary_key: Chiave primaria
foreign_key: Chiave Esterna
finish_setup: Termina Configurazione
dismiss: Chiudi
raw_value: Valore grezzo
edit_raw_value: Modifica il valore grezzo
enter_raw_value: Inserisci valore grezzo...
clear_value: Cancella valore
reset_to_default: Reimposta a predefinito
undo_changes: Annulla modifica
notifications: Notifiche
show_all_activity: Mostra tutte le attività
page_not_found: Pagina non trovata
page_not_found_body: La pagina che stai cercando non sembra esistere.
confirm_revert: Conferma Ripristino
confirm_revert_body: Questo ripristinerà l'elemento allo stato selezionato.
display: Mostra
settings_update_success: Impostazioni aggiornate
title: Titolo
revision_delta_created: Creato
revision_delta_created_externally: Creato Esternamente
revision_delta_updated: 'Aggiornato 1 Campo | Aggiornati {count} Campi'
revision_delta_deleted: Eliminato
revision_delta_reverted: Ripristinato
revision_delta_other: Revisione
revision_delta_by: '{date} da {user}'
private_user: Utenti privati
revision_preview: Anteprima Revisione
updates_made: Aggiornamenti Completati
leave_comment: Lascia un commento...
post_comment_success: Commento pubblicato
item_create_success: Elemento Creato | Elementi Creati
item_update_success: Elemento Aggiornato | Elementi Aggiornati
item_delete_success: Elemento Eliminato| Elementi Eliminati
this_collection: Questa Raccolta
related_collection: Raccolta Correlata
related_collections: Raccolte Correlate
translations_collection: Raccolta di traduzioni
languages_collection: Raccolta di Lingue
export_data: Esporta Dati
format: Formato
use_current_filters_settings: Usa i filtri e le impostazioni correnti
export_collection: 'Esporta {collection}'
last_page: Ultima Pagina
last_access: Ultimo Acesso
fill_template: Riempi con il valore del modello
a_unique_table_name: Un nome di tabella unico...
a_unique_column_name: Un nome di colonna unico...
enable_custom_values: Abilita valori personalizzati
submit: Invia
move_to_folder: Sposta nella cartella
move: Sposta
system: Sistema
add_field_related: Aggiungi il campo alla raccolta correlata
interface_label: Interfaccia
today: Oggi
yesterday: Ieri
delete_comment: Elimina Commento
date-fns_date: PPP
date-fns_time: 'h:mm:ss a'
date-fns_time_no_seconds: 'h:mm a'
date-fns_date_short: 'MMM d, u'
date-fns_time_short: 'h:mma'
date-fns_date_short_no_year: MMM d
month: Mese
year: Anno
select_all: Seleziona tutto
months:
  january: Gennaio
  february: Febbraio
  march: Marzo
  april: Aprile
  may: Maggio
  june: Giugno
  july: Luglio
  august: Agosto
  september: Settembre
  october: Ottobre
  november: Novembre
  december: Dicembre
drag_mode: Modalità Di Trascinamento
cancel_crop: Annulla Ritaglio
original: Originale
url: URL
import_label: Importa
file_details: Dettagli File
dimensions: Dimensioni
size: Dimensione
created: Creato
modified: Modificato
checksum: Checksum
owner: Proprietario
edited_by: Modificato da
folder: Cartella
zoom: Zoom
download: Scarica
open: Apri
open_in_new_window: Apri in una Nuova Finestra
foreground_color: Colore di primo piano
background_color: Colore dello sfondo
upload_from_device: Carica File dal Dispositivo
choose_from_library: Scegli File dalla Libreria
import_from_url: Importa File da URL
replace_from_device: Sostituisci File dal Dispositivo
replace_from_library: Sostituisci File dalla Libreria
replace_from_url: Sostituisci File da URL
no_file_selected: Nessun File Selezionato
download_file: Scarica File
collection_key: Chiave Di Raccolta
name: Nome
primary_key_field: Campo Chiave Primaria
type: Tipo
creating_new_collection: Creazione Nuova Raccolta
created_by: Creato da
created_on: Creato il
creating_collection_info: Dare un nome alla raccolta e impostare il suo campo unico “chiave”...
creating_collection_system: Abilita e rinomina uno di questi campi opzionali.
auto_increment_integer: Intero incrementato automaticamente
generated_uuid: UUID Generato
manual_string: Stringa inserita manualmente
save_and_create_new: Salva e Crea nuovo
save_and_stay: Salva e rimani
save_as_copy: Salva come copia
add_existing: Aggiungi esistente
creating_items: Creazione Oggetti
enable_create_button: Abilita il pulsante di creazione
selecting_items: Selezione elementi
enable_select_button: Abilita il pulsante di selezione
comments: Commenti
no_comments: Non ci sono ancora commenti
click_to_expand: Fare clic per espandere
select_item: Seleziona Elemento
no_items: Nessun elemento
search_items: Ricerca elementi...
disabled: Disabilitato
information: Informazioni
report_bug: Segnala un Bug
request_feature: Richiesta caratteristica
interface_not_found: 'Interfaccia "{interface}" non trovata.'
reset_interface: '"Reimposta interfaccia"'
display_not_found: 'Display "{display}" non trovato.'
reset_display: Ripristina il Display
list-m2a: Costruttore (M2A)
item_count: 'Nessun elemento | Un articolo | {count} Articoli'
no_items_copy: Non ci sono ancora elementi in questa raccolta.
file_count: 'Nessun File | Un File | {count} File'
no_files_copy: Non ci sono file qui.
user_count: 'Nessun Utente | Un Utente | {count} Utenti'
no_users_copy: Non ci sono ancora utenti in questo ruolo.
webhooks_count: 'Nessun webhook | 1 Webhook | {count} Webhook'
no_webhooks_copy: Non ci sono ancora webhook.
all_items: Tutti gli Elementi
any: Qualsiasi
csv: CSV
no_collections: Nessuna Raccolta
create_collection: Crea Raccolta
no_collections_copy_admin: Non hai ancora nessuna Raccolta. Clicca sul pulsante qui sotto per iniziare.
no_collections_copy: Non hai ancora nessuna Raccolta. Contatta il tuo l'amministratore di sistema.
relationship_not_setup: La relazione non è stata configurata correttamente
display_template_not_setup: L'opzione del modello di visualizzazione non è configurata correttamente
collection_field_not_setup: L'opzione del campo della raccolta non è configurato correttamente
select_a_collection: Seleziona una Raccolta
active: Attivo
inactive: Disattivato
users: Utenti
activity: Attività
webhooks: Webhooks
field_width: Larghezza del Campo
add_filter: Aggiungi Filtro
upper_limit: Limite superiore...
lower_limit: Limite inferiore...
user_directory: Elenco utenti
documentation: Documentazione
sidebar: Barra Laterale
duration: Durata
charset: Set di caratteri
second: secondo
file_moved: File Spostato
collection_created: Raccolta Creata
modified_on: Modificato il
card_size: Dimensione della Card
sort_field: Ordina per
add_sort_field: Aggiungi Campo Ordinamento
sort: Ordina
status: Stato
remove: Rimuovere
toggle_manual_sorting: Attiva/disattiva l'ordinamento manuale
bookmark_doesnt_exist: Segnalibro Non Esiste
bookmark_doesnt_exist_copy: Il segnalibro che stai cercando di aprire non è stato trovato.
bookmark_doesnt_exist_cta: Ritorna alla raccolta
select_an_item: Seleziona un elemento...
edit: Modifica
enabled: Abilitato
disable_tfa: Disabilita 2FA
tfa_scan_code: Scansiona il codice nell'app di autenticazione per completare la configurazione 2FA
enter_otp_to_disable_tfa: Inserisci OTP per disabilitare 2FA
create_account: Crea Account
account_created_successfully: Account Creato con Successo
auto_fill: Auto-completamento
corresponding_field: Campo Corrispondente
errors:
  COLLECTION_NOT_FOUND: "La Raccolta non esiste"
  FIELD_NOT_FOUND: Campo non trovato
  FORBIDDEN: Proibito
  INVALID_CREDENTIALS: Nome utente o password sbagliati
  INVALID_OTP: Password monouso errata
  INVALID_PAYLOAD: Payload non valido
  INVALID_QUERY: Query non valida
  ITEM_LIMIT_REACHED: Limite di elementi raggiunto
  ITEM_NOT_FOUND: Elemento non trovato
  ROUTE_NOT_FOUND: Non trovato
  RECORD_NOT_UNIQUE: Rilevato valore duplicato
  USER_SUSPENDED: Utente sospeso
  CONTAINS_NULL_VALUES: Il campo contiene valori nulli
  UNKNOWN: Errore Imprevisto
  UNPROCESSABLE_ENTITY: Entità non elaborabile
  INTERNAL_SERVER_ERROR: Errore Imprevisto
  NOT_NULL_VIOLATION: Il valore non può essere nullo
security: Sicurezza
value_hashed: Valore cifrato in sicurezza
bookmark_name: Nome segnalibro...
create_bookmark: Crea Segnalibro
edit_bookmark: Modifica Segnalibro
bookmarks: Segnalibri
presets: Preset
unexpected_error: Errore Imprevisto
unexpected_error_copy: Si è verificato un errore imprevisto. Riprova più tardi.
copy_details: Copia Dettagli
no_app_access: Nessun Accesso all'App
no_app_access_copy: Questo utente non è autorizzato ad utilizzare l'app amministratore.
password_reset_sent: Ti abbiamo inviato un link sicuro per reimpostare la tua password
password_reset_successful: Password reimpostata con successo
back: Indietro
editing_image: Modifica Immagine
square: Quadrato
free: Libero
flip_horizontal: Rifletti Orizzontalmente
flip_vertical: Rifletti Verticalmente
aspect_ratio: Proporzione
rotate: Ruota
all_users: Tutti gli Utenti
delete_collection: Elimina Raccolta
update_collection_success: Raccolta Aggiornata
delete_collection_success: Raccolta Eliminata
start_end_of_count_items: '{start}-{end} di {count} elementi'
start_end_of_count_filtered_items: '{start}-{end} di {count} elementi filtrati'
one_item: '1 elemento'
one_filtered_item: '1 elemento filtrato'
delete_collection_are_you_sure: >-
  Sei sicuro di voler eliminare questa raccolta? Questo eliminerà la raccolta e tutti gli elementi in essa. Questa azione è permanente.
collections_shown: Raccolte Mostrate
visible_collections: Raccolte Visibili
hidden_collections: Raccolte Nascoste
show_hidden_collections: Mostra le collezioni nascoste
hide_hidden_collections: Nascondi le collezioni nascoste
unmanaged_collections: Raccolte Non Configurate
system_collections: Raccolte di Sistema
placeholder: Placeholder
icon_left: Icona a sinistra
icon_right: Icona a destra
count_other_revisions: '{count} altre revisioni'
font: Tipo di carattere
sans_serif: Sans Serif
serif: Serif
monospace: Monospace
divider: Separatore
color: Colore
circle: Cerchio
empty_item: Elemento Vuoto
log_in_with: 'Accedi con {provider}'
advanced_settings: Impostazioni avanzate
advanced_filter: Filtro Avanzato
delete_advanced_filter: Elimina filtro
change_advanced_filter_operator: Cambia Operatore
operators:
  eq: Uguale
  neq: Non è uguale
  lt: Meno di
  gt: Più grande di
  lte: Minore o uguale a
  gte: Maggiore o uguale a
  in: È uno di
  nin: Non è uno di
  null: È null
  nnull: Non è null
  contains: contiene
  ncontains: Non contiene
  starts_with: Inizia con
  nstarts_with: Non inizia con
  ends_with: Finisce con
  nends_with: Non finisce con
  between: È compresa tra
  nbetween: Non è compresa tra
  empty: È vuoto
  nempty: Non è vuoto
  all: Contiene queste chiavi
  has: Contiene alcune di queste chiavi
  intersects: Interseca
  nintersects: Non interseca
  intersects_bbox: Interseca il riquadro di delimitazione
  nintersects_bbox: Non interseca il riquadro di delimitazione
loading: Caricamento in corso...
drop_to_upload: Rilascia per caricare
item: Elemento
items: Elementi
upload_file: Carica File
upload_file_indeterminate: Caricamento File...
upload_file_success: File Caricato
upload_files_indeterminate: 'Caricamento file {done}/{total}'
upload_files_success: '{count} File Caricati'
upload_pending: Caricamento In Attesa
drag_file_here: Trascina e rilascia il file qui
click_to_browse: Clicca per Sfogliare
interface_options: Opzioni interfaccia
layout_options: Opzioni Layout
rows: Righe
columns: Colonne
collection_setup: Configurazione Raccolta
optional_system_fields: Campi di Sistema Opzionali
value_unique: Il valore deve essere unico
all_activity: Tutte le Attività
create_item: Crea Elemento
display_template: Display Template
language_display_template: Modello Visualizzazione Lingua
translations_display_template: Modello Visualizzazione Traduzioni
n_items_selected: 'Nessun Elemento Selezionato | 1 Elemento Selezionato | {n} Elementi Selezionati'
per_page: Per Pagina
all_files: Tutti i File
my_files: I Miei File
recent_files: File Recenti
create_folder: Crea Cartella
folder_name: Nome Cartella...
add_file: Aggiungi File
replace_file: Sostituisci File
no_results: Nessun risultato
no_results_copy: Regola o cancella i filtri di ricerca per visualizzare i risultati.
clear_filters: Pulisci filtri
saves_automatically: Salva Automaticamente
role: Ruolo
rule: Regola
user: Utente
no_presets: Nessuna Preset
no_presets_copy: Nessun preset o segnalibro sono stati ancora salvati.
no_presets_cta: Aggiungi Preset
presets_only: Solo Preset
create: Creare
on_create: Alla Creazione
on_update: In aggiornamento
read: Leggere
update: Aggiornare
select_fields: Seleziona campi
format_text: Formato testo
bold: Grassetto
toggle: Interrutore
icon_on: Icona attivato
icon_off: Icona disattivato
label: Etichetta
image_url: URL immagine
alt_text: Testo alternativo
media: Media
quality: Qualità
width: Larghezza
height: Altezza
source: Sorgente
url_placeholder: Inserisci url...
display_text: Visualizza testo
display_text_placeholder: Inserisci un testo di visualizzazione...
tooltip: Suggerimento
tooltip_placeholder: Inserisci un suggerimento...
unlimited: Illimitato
open_link_in: Apri collegamento in
new_tab: Nuova scheda
current_tab: Scheda corrente
wysiwyg_options:
  aligncenter: Centrato
  alignjustify: Giustificato
  alignleft: Allineamento a sinistra
  alignnone: Senza allineamento
  alignright: Allineamento a destra
  forecolor: Colore di primo piano
  backcolor: Colore dello sfondo
  bold: Grassetto
  italic: Corsivo
  underline: Sottolineato
  strikethrough: Barrato
  subscript: Pedice
  superscript: Apice
  codeblock: Codice
  blockquote: Citazione
  bullist: Elenco Puntato
  numlist: Elenco Numerato
  hr: Riga Orizzontale
  link: Aggiungi/Modifica Collegamento
  unlink: Rimuovi link
  media: Aggiungi/Modifica Media
  image: Aggiungi/Modifica Immagine
  copy: Copia
  cut: Taglia
  paste: Incolla
  heading: Intestazione
  h1: Intestazione 1
  h2: Intestazione 2
  h3: Intestazione 3
  h4: Intestazione 4
  h5: Intestazione 5
  h6: Intestazione 6
  fontselect: Seleziona il tipo di carattere
  fontsizeselect: Seleziona la dimensione del carattere
  indent: Aumenta indentazione
  outdent: Riduci indentazione
  undo: Annulla
  redo: Ripristina
  remove: Rimuovere
  removeformat: Rimuovi Formato
  selectall: Seleziona tutto
  table: Tabella
  visualaid: Visualizza elementi invisibili
  source_code: Modifica Codice Sorgente
  fullscreen: Schermo Intero
  directionality: Direzionalità
dropdown: Menu a tendina
choices: Scelta multipla
choices_option_configured_incorrectly: Scelte configurate in modo errato
deselect: Deseleziona
deselect_all: Deseleziona Tutto
other: Altro...
adding_user: Aggiunta Utente
unknown_user: Utente Sconosciuto
creating_in: 'Creazione elemento in {collection}'
editing_in: 'Modifica elemento in {collection}'
creating_unit: 'Creazione {unit}'
editing_unit: 'Modifica {unit}'
editing_in_batch: 'Modifica batch {count} Articoli'
no_options_available: Nessuna opzione disponibile
settings_data_model: Modello dei dati
settings_permissions: Ruoli e permessi
settings_project: Impostazioni del progetto
settings_webhooks: Webhooks
settings_presets: Preset & Segnalibri
one_or_more_options_are_missing: Mancano una o più opzioni
scope: Ambito
select: Seleziona...
layout: Layout
tree_view: Struttura ad albero
changes_are_permanent: Modifiche sono permanenti
preset_name_placeholder: Serve come predefinito quando vuoto...
preset_search_placeholder: Chiave di ricerca...
editing_preset: Modifica Preset
layout_preview: Anteprima Layout
layout_setup: Configurazione Layout
unsaved_changes: Cambiamenti non salvati
unsaved_changes_copy: Sei sicuro di voler lasciare questa pagina?
discard_changes: Non salvare le modifiche
keep_editing: Continua a modificare
page_help_collections_overview: '**Panoramica delle raccolte** — Elenco di tutte le raccolte a cui hai accesso.'
page_help_collections_collection: >-
  **Sfoglia gli elementi** — Elenca tutti gli elementi di {collection} a cui hai accesso. Personalizza il layout, i filtri e l'ordinamento per personalizzare la tua vista e salvare i segnalibri di queste diverse configurazioni per un accesso rapido.
page_help_collections_item: >-
  **Dettaglio Elemento** — Un form per la visualizzazione e la gestione di questo elemento. Questa barra laterale contiene anche una cronologia completa di revisioni e commenti incorporati.
page_help_activity_collection: >-
  **Consulta Attività** — Un elenco completo di tutte le attività di sistema e sui contenuti del tuo utente.
page_help_docs_global: >-
  **Panoramica della documentazione** — Documenti personalizzati specificamente per la versione e lo schema di questo progetto.
page_help_files_collection: >-
  **File Library** — Elenca tutti gli asset dei file caricati su questo progetto. Personalizza il layout, i filtri e l'ordinamento per creare la tua vista e anche salvare i segnalibri di queste diverse configurazioni per un accesso rapido.
page_help_files_item: >-
  **Dettagli del file** — Un form per la gestione dei metadati dei file, la modifica dell'asset originale e l'aggiornamento delle impostazioni di accesso.
page_help_settings_project: "**Impostazioni progetto** — Le opzioni di configurazione globale del tuo progetto."
page_help_settings_datamodel_collections: >-
  **Modello dei dati: Raccolte** — Elenca tutte le raccolte disponibili. Include raccolte visibili, nascoste e di sistema, così come tabelle di database non gestite che possono essere aggiunte.
page_help_settings_datamodel_fields: >-
  **Modello dei dati: Raccolta** — Un modulo per la gestione di questa raccolta e dei suoi campi.
page_help_settings_roles_collection: '**Consulta i Ruoli** — Elenca i ruoli amministratore, pubblico e personalizzati.'
page_help_settings_roles_item: "**Dettagli del ruolo** — Gestisce i permessi di un ruolo e altre impostazioni."
page_help_settings_presets_collection: >-
  **Sfoglia Preset** — Elenca tutti i preset del progetto, tra cui: utente, ruolo, segnalibri globali e viste predefinite.
page_help_settings_presets_item: >-
  **Dettagli Preset** — Un modulo per la gestione dei segnalibri e dei preset predefiniti delle raccolte.
page_help_settings_webhooks_collection: '**Sfoglia i webhooks** — Elenca tutti i webhooks nel progetto.'
page_help_settings_webhooks_item: '**Dettaglio Webhook** — Un modulo per creare e gestire webhook del progetto.'
page_help_users_collection: '**Elenco utenti** — Elenca tutti gli utenti di sistema all''interno di questo progetto.'
page_help_users_item: >-
  **Dettagli utente** — Gestisci le informazioni del tuo account o visualizza i dettagli di altri utenti.
activity_feed: Feed Attività
add_new: Aggiungi nuovo
create_new: Crea Nuovo
all: Tutti
none: Nessuno
no_layout_collection_selected_yet: Nessun layout/raccolta ancora selezionato
batch_delete_confirm: >-
  Nessun elemento è stato selezionato | Sei sicuro di voler eliminare questo articolo? Questa azione non può essere annullata. | Sei sicuro di voler eliminare questi {count} elementi? Questa azione non può essere annullata.
cancel: Annulla
collection: Raccolta
collections: Raccolte
singleton: Singleton
singleton_label: Tratta come oggetto singolo
system_fields_locked: I campi di sistema sono bloccati e non possono essere modificati
fields:
  directus_activity:
    item: Chiave primaria elemento
    action: Azioni
    collection: Raccolta
    timestamp: Azione il
    user: Azione di
    comment: Commento
    user_agent: User agent
    ip: Indirizzo IP
    revisions: Revisioni
  directus_collections:
    collection: Raccolta
    icon: Icona
    note: Nota
    display_template: Display Template
    hidden: Nascosto
    singleton: Singleton
    translations: Traduzioni del nome della raccolta
    archive_app_filter: Filtro archiviati in app
    archive_value: Valore archiviazione
    unarchive_value: Valore ripristino
    sort_field: Ordina per
    accountability: Monitoraggio Attività e Revisione
  directus_files:
    $thumbnail: Miniatura
    title: Titolo
    description: Descrizione
    tags: Tag
    location: Percorso
    storage: Archiviazione
    filename_disk: Nome File (Disco)
    filename_download: Nome File (Download)
    metadata: Metadati
    type: Tipo MIME
    filesize: Dimensione file
    modified_by: Modificato da
    modified_on: Modificato il
    created_on: Creato il
    created_by: Creato da
    embed: Embed
    uploaded_by: Caricato da
    folder: Cartella
    width: Larghezza
    uploaded_on: Caricato il
    height: Altezza
    charset: Set di caratteri
    duration: Durata
  directus_users:
    first_name: Nome
    last_name: Cognome
    email: E-mail
    password: Password
    avatar: Avatar
    location: Percorso
    title: Titolo
    description: Descrizione
    tags: Tag
    user_preferences: Preferenze utente
    language: Linguaggio
    theme: Tema
    theme_auto: Automatico (in base al sistema)
    theme_light: Tema chiaro
    theme_dark: Tema scuro
    tfa_secret: Autenticazione a due fattori
    admin_options: Opzioni Amministratore
    status: Stato
    status_draft: Bozza
    status_invited: Disattivato
    status_active: Attivo
    status_suspended: Sospeso
    status_archived: Archiviato
    role: Ruolo
    token: Token
    token_placeholder: Inserisci un token di accesso sicuro...
    last_page: Ultima Pagina
    last_access: Ultimo Acesso
  directus_settings:
    jpg: JPEG
    png: PNG
    webP: WebP
    tiff: Tiff
    basemaps_raster: Raster
    basemaps_tile: Raster TileJSON
    basemaps_style: Stile Mapbox
    mapbox_key: Access Token di Mapbox
    mapbox_placeholder: pk.eyJ1Ijo.....
    transforms_note: Il nome del metodo di Sharp e i suoi argomenti. Vedi https://sharp.pixelplumbing.com/api-constructor per maggiori informazioni.
    additional_transforms: Trasformazioni aggiuntive
    project_name: Nome del progetto
    project_url: URL del Progetto
    project_color: Colore del Progetto
    project_logo: Logo del Progetto
    public_pages: Pagine pubbliche
    public_foreground: Primo Piano Pubblico
    public_background: Sfondo Pubblico
    public_note: Nota Pubblica
    auth_password_policy: Criteri Password di accesso
    auth_login_attempts: Tentativi di accesso
    files_and_thumbnails: File e miniature
    storage_default_folder: Cartella predefinita di archiviazione
    storage_asset_presets: Preimpostazioni salvataggio risorse
    storage_asset_transform: Trasformazione salvataggio risorse
    overrides: Personalizzazioni App
    custom_css: CSS personalizzato
  directus_fields:
    collection: Nome della Raccolta
    icon: Icona Raccolta
    note: Nota
    hidden: Nascosto
    singleton: Singleton
    translation: Traduzioni nome del campo
    display_template: Template
  directus_roles:
    name: Nome ruolo
    icon: Icona Ruolo
    description: Descrizione
    app_access: Accesso App
    admin_access: Accesso Amministratore
    ip_access: Accesso IP
    enforce_tfa: Richiede 2FA
    users: Utenti nel ruolo
    module_list: Navigazione del modulo
    collection_list: Navigazione Raccolte
  directus_webhooks:
    name: Nome
    method: Metodo
    status: Stato
    data: Dati
    data_label: Invia dati evento
    triggers: Trigger
    actions: Azioni
field_options:
  directus_collections:
    track_activity_revisions: Traccia Attività e Revisioni
    only_track_activity: Traccia solo Attività
    do_not_track_anything: Non Tracciare nulla
    collection_setup: Configurazione Raccolta
    note_placeholder: Una descrizione di questa raccolta...
    hidden_label: Nascondi nell'app
    singleton: Tratta come oggetto singolo
    language: Linguaggio
    translation: Inserisci una traduzione...
    archive_divider: Archivio
    archive_field: Scegli un campo...
    archive_app_filter: Abilita filtro archiviati in app
    archive_value: Valore impostato all'archiviazione...
    unarchive_value: Valore impostato al ripristino...
    divider: Ordina
    sort_field: Scegli un campo...
    accountability_divider: Autorizzazioni
  directus_files:
    title: Un titolo unico...
    description: Una descrizione opzionale...
    location: Una posizione opzionale...
    storage_divider: Denominazione File
    filename_disk: Nome sul disco...
    filename_download: Nome al download...
  directus_roles:
    name: Nome unico per questo ruolo...
    description: Una descrizione per questo ruolo...
    ip_access: Aggiungi gli indirizzi IP consentiti, lascia vuoto per consentirli tutti...
    fields:
      icon_name: Icona
      name_name: Nome
      name_placeholder: Inserisci un titolo...
      link_name: Link
      link_placeholder: URL relativo o assoluto...
    collection_list:
      group_name_addLabel: Aggiungi Nuovo Gruppo...
      fields:
        group_name: Nome del gruppo
        group_placeholder: Etichetta questo gruppo...
        type_name: Tipo
        choices_always: Sempre aperto
        choices_start_open: Inizia aperto
        choises_start_collapsed: Inizia chiuso
      collections_name: Raccolte
      collections_addLabel: Aggiungi etichetta
    project_name_placeholder: Il mio progetto...
    project_color_note: Sfondo per l'accesso e il logo
    project_logo_note: SVG/PNG 40x40 bianca
    public_divider_title: Pagine pubbliche
    public_note_placeholder: Un breve messaggio pubblico che supporta la formattazione markdown...
    security_divider_title: Sicurezza
    auth_password_policy:
      none_text: Nessuna – non consigliato
      weak_text: Debole – minimo 8 caratteri
      strong_text: Forte – maiuscole / minuscole / numeri / simboli
    storage_asset_presets:
      fit:
        contain_text: Contieni (preserva le proporzioni)
        cover_text: Ricopri (forza dimensione esatta)
        inside_text: Adatta all'interno
        outside_text: Adatta all'esterno
    files_divider_title: File e miniature
    overrides_divider_title: Personalizzazioni App
  directus_users:
    preferences_divider: Preferenze utente
    dropdown_auto: Automatico (in base al sistema)
    dropdown_light: Tema chiaro
    dropdown_dark: Tema scuro
    admin_divider: Opzioni Amministratore
    status_dropdown_draft: Bozza
    status_dropdown_invited: Invitato
    status_dropdown_active: Attivo
    status_dropdown_suspended: Sospeso
    status_dropdown_archived: Archiviato
    token: Inserisci un token di accesso sicuro...
  directus_webhooks:
    status_options_active: Attivo
    status_options_inactive: Disattivato
    data_label: Invia dati evento
    triggers_divider: Trigger
    actions_create: Creare
    actions_update: Aggiornare
    actions_delete: Elimina
    actions_login: Accedi
no_fields_in_collection: 'Non ci sono ancora campi in "{collection}"'
do_nothing: Non Fare Niente
generate_and_save_uuid: Genera e Salva UUID
save_current_user_id: Salva l'Id Utente Attuale
save_current_user_role: Salva Ruolo Utente Attuale
save_current_datetime: Salva Data/Ora Attuale
block: Blocco
inline: In linea
comment: Commento
relational_triggers: Trigger Relazionali
referential_action_field_label_m2o: Alla cancellazione di {collection}...
referential_action_field_label_o2m: Alla deselezione di {collection}...
referential_action_no_action: Impedisci l'eliminazione
referential_action_cascade: Elimina l'elemento in {collection} (cascata)
referential_action_set_null: Imposta il campo {field} a null
referential_action_set_default: Imposta {field} al suo valore predefinito
choose_action: Scegli azione
continue_label: Continua
continue_as: >-
  {name} è attualmente autenticato. Se riconosci questo account, premi continua.
editing_role: '{role} Ruolo'
creating_webhook: Creazione Webhook
default_label: Predefinito
delete_label: Elimina
delete_are_you_sure: >-
  Questa azione è permanente e non può essere annullata. Sei sicuro di voler procedere?
delete_field_are_you_sure: >-
  Sei sicuro di voler cancellare il campo "{field}"? Questa azione non può essere annullata.
description: Descrizione
done: Fatto
duplicate: Duplicare
email: E-mail
embed: Embed
fallback_icon: Icona di default
field: Campo | Campi
file: File
file_library: Libreria File
forgot_password: Ha dimenticato la password
hidden: Nascosto
icon: Icona
info: Informazioni
normal: Normale
success: Successo
warning: Avviso
danger: Pericolo
junction_collection: Raccolta di Giunzione
latency: Latenza
login: Accesso
my_activity: Le mie attività
not_authenticated: Non autenticato
authenticated: Autenticato
options: Opzioni
otp: Password monouso
password: Password
permissions: permessi
relationship: Relazione
reset: Resetta
reset_password: Resetta la password
revisions: Revisioni
revert: Ripristina
save: Salvare
schema: Schema
search: Ricerca
select_existing: Seleziona Esistente
select_field_type: Seleziona un tipo di campo
select_interface: Seleziona un'interfaccia
settings: impostazioni
sign_in: Accedi
sign_out: Disconnessione
sign_out_confirm: Sei sicuro di voler uscire?
something_went_wrong: Qualcosa è andato storto.
sort_direction: Direzione ordine
sort_asc: Ordinamento Crescente
sort_desc: Ordinamento Decrescente
template: Template
require_value_to_be_set: Richiedi di impostare il valore
translation: Traduzione
value: Valore
view_project: Visualizza Progetto
report_error: Segnala l'errore
start: Inizio
interfaces:
  group-accordion:
    name: Accordion
    description: Mostra i campi o i gruppi come sezioni in un accordion
    start: Inizio
    all_closed: Tutto chiuso
    first_opened: Apri la prima sezione
    all_opened: Tutto aperto
    accordion_mode: Modalità dell'accordion
    max_one_section_open: Massimo una sezione aperta
  presentation-links:
    presentation-links: Collegamenti del pulsante
    links: Collegamenti
    description: Pulsanti configurabili per avviare URL dinamici
    style: Stile
    primary: Principale
    link: Collegamenti
    button: Pulsanti
    error: Non è possibile eseguire l'azione
  select-multiple-checkbox:
    checkboxes: Caselle di selezione
    description: Scegli tra più opzioni tramite caselle di selezione
    allow_other: Consenti altro
    show_more: 'Mostra altri {count}'
    items_shown: Elementi Visualizzati
  select-multiple-checkbox-tree:
    name: Caselle di selezione (Albero)
    description: Scegli tra più opzioni tramite caselle di selezione annidate
    value_combining: Combinazione dei valori
    value_combining_note: Controlla quale valore viene memorizzato quando vengono effettuate selezioni annidate.
    show_all: Mostra tutte
    show_selected: Mostra selezionate
  input-code:
    code: Codice
    description: Scrivi o condividi frammenti di codice
    line_number: Numero di riga
    placeholder: Inserisci il codice qui...
  system-collection:
    collection: Raccolta
    description: Seleziona tra raccolte esistenti
    include_system_collections: Includi Raccolte di Sistema
  system-collections:
    collections: Raccolte
    description: Seleziona tra raccolte esistenti
    include_system_collections: Includi Raccolte di Sistema
  select-color:
    color: Colore
    description: Inserisci o seleziona un valore di colore
    placeholder: Scegli un colore...
    preset_colors: Colori Predefiniti
    preset_colors_add_label: Aggiungi nuovo colore...
    name_placeholder: Inserisci il nome del colore...
  datetime:
    datetime: Data e ora
    description: Inserisci date e orari
    include_seconds: Includi Secondi
    set_to_now: Imposta ad adesso
    use_24: Usa Formato 24 Ore
  system-display-template:
    display-template: Display Template
    description: Metti insieme testo statico e valori di campo dinamici
    collection_field: Campo della raccolta
    collection_field_not_setup: L'opzione del campo della raccolta non è configurato correttamente
    select_a_collection: Seleziona una Raccolta
  presentation-divider:
    divider: Separatore
    description: Etichetta e divide i campi in sezioni
    title_placeholder: Inserisci un titolo...
    inline_title: Titolo incorporato
    inline_title_label: Mostra titolo all'interno della riga
    margin_top: Margine superiore
    margin_top_label: Aumenta il margine superiore
  select-dropdown:
    description: Seleziona un valore da un menu a discesa
    choices_placeholder: Aggiungi una nuova scelta
    allow_other: Consenti altro
    allow_other_label: Consenti altri valori
    allow_none: Consenti nessuna
    allow_none_label: Consenti nessuna selezione
    choices_name_placeholder: Inserisci un nome...
    choices_value_placeholder: Inserisci un valore...
  select-multiple-dropdown:
    select-multiple-dropdown: Menu a discesa (Multipla)
    description: Seleziona più valori da un menu a discesa
  file:
    file: File
    description: Seleziona o carica un file
  files:
    files: File
    description: Seleziona o carica più file
  input-hash:
    hash: Hash
    description: Inserisci un valore da cifrare
    masked: Nascosto
    masked_label: Nascondi il valore reale
  select-icon:
    icon: Icona
    description: Seleziona un'icona dal menu a discesa
    search_for_icon: Cerca un'icona...
  file-image:
    image: Immagine
    description: Seleziona o carica un'immagine
  system-interface:
    interface: Interfaccia
    description: Seleziona un'interfaccia esistente
    placeholder: Seleziona un'interfaccia...
  system-interface-options:
    interface-options: Opzioni interfaccia
    description: Una modale per selezionare le opzioni di un'interfaccia
  list-m2m:
    many-to-many: Molti a Molti
    description: Seleziona più elementi di giunzione correlati
  select-dropdown-m2o:
    many-to-one: Molti a Uno
    description: Seleziona un singolo elemento correlato
    display_template: Display Template
  input-rich-text-md:
    markdown: Markdown
    description: Inserisci e visualizza in anteprima markdown
    customSyntax: Blocchi Personalizzati
    customSyntax_label: Aggiungi tipi di sintassi personalizzati
    customSyntax_add: Aggiungi sintassi personalizzata
    box: Blocco / In linea
    imageToken: Token Immagine
    imageToken_label: Token (statico) da aggiungere alle sorgenti delle immagini
  map:
    map: Mappa
    description: Seleziona una posizione su una mappa
    zoom: Zoom
    geometry_type: Tipo di geometria
    geometry_format: Formato geometria
    default_view: Vista predefinita
    invalid_options: Opzioni non valide
    invalid_format: Formato non valido ({format})
    unexpected_geometry: Atteso {expected}, ricevuto {got}.
    fit_bounds: Adatta la vista ai dati
    native: Nativa
    geojson: GeoJSON
    lnglat: Longitudine, Latitudine
    wkt: WKT
    wkb: WKB
  presentation-notice:
    notice: Avviso
    description: Mostra un avviso breve
    text: Inserisci qui il contenuto dell'avviso...
  list-o2m:
    one-to-many: Uno a Molti
    description: Seleziona più elementi correlati
    no_collection: Impossibile trovare la raccolta
  system-folder:
    folder: Cartella
    description: Seleziona una cartella
    field_hint: Mette i file appena caricati nella cartella selezionata. Non influisce sui file esistenti selezionati.
    root_name: Radice libreria file
    system_default: Predefiniti di sistema
  select-radio:
    radio-buttons: Radio button
    description: Seleziona una tra più scelte
  list:
    repeater: Ripetitore
    description: Crea più elementi della stessa struttura
    edit_fields: Modifica Campi
    add_label: 'Etichetta "Crea nuovo"'
    field_name_placeholder: Inserisci il nome del campo...
    field_note_placeholder: Inserisci la nota del campo...
  slider:
    slider: Cursore
    description: Seleziona un numero usando un cursore
    always_show_value: Mostra sempre il valore
  tags:
    tags: Tag
    description: Seleziona o aggiungi tag
    whitespace: Spazio
    hyphen: Sostituisci con trattino
    underscore: Sostituisci con trattino basso
    remove: Rimuovi gli spazi
    capitalization: Maiuscole/minuscole
    uppercase: Converti Maiuscole
    lowercase: Converti Minuscole
    auto_formatter: Usa la formattazione automatica del titolo
    alphabetize: Ordine alfabetico
    alphabetize_label: Forza Ordine Alfabetico
    add_tags: Aggiungi tag...
  input:
    input: Input
    description: Inserisci manualmente un valore
    trim: Rifila
    trim_label: Elimina gli spazi a inizio e fine
    mask: Nascosto
    mask_label: Nascondi il valore reale
    clear: Valore vuoto
    clear_label: Salva come stringa vuota
    minimum_value: Valore minimo
    maximum_value: Valore massimo
    step_interval: Intervallo
    slug: Slugify
    slug_label: Rendi il valore a prova di URL
  input-multiline:
    textarea: Area di testo
    description: Inserisci testo su più righe
  boolean:
    toggle: Interrutore
    description: Cambia tra attivato e disattivato
    label_placeholder: Inserisci un'etichetta...
    label_default: Abilitato
  translations:
    display_template: Display Template
    no_collection: Nessuna Raccolta
  list-o2m-tree-view:
    description: Vista ad albero per oggetti ricorsivi annidati one-to-many
    recursive_only: L'interfaccia di visualizzazione ad albero funziona solo per le relazioni ricorsive.
  user:
    user: Utente
    description: Seleziona un utente di directus esistente
    select_mode: Seleziona la modalità
    modes:
      auto: Automatica
      dropdown: Menu a tendina
      modal: Modale
  input-rich-text-html:
    wysiwyg: WYSIWYG
    description: Un editor di testo formattato per scrivere contenuto HTML
    toolbar: Barra degli strumenti
    custom_formats: Formati personalizzati
    options_override: Ridefinizione delle impostazioni
  input-autocomplete-api:
    input-autocomplete-api: Input di completamento automatico (API)
    description: Una ricerca durante la digitazione per valori API esterni.
    results_path: Percorso dei risultati
    value_path: Percorso del valore
    trigger: Trigger
    rate: Intervallo
  group-raw:
<<<<<<< HEAD
    name: Campi grezzi
    description: Mostra i valori grezzi dei campi.
=======
    name: Gruppo grezzo
    description: Mostra i campi così come sono
  group-detail:
    name: Gruppo di dettaglio
    description: Mostra i campi come una sezione richiudibile
    show_header: Mostra l'intestazione del gruppo
    header_icon: Icona dell'intestazione
    header_color: Colore dell'intestazione
    start_open: Inizia aperto
    start_closed: Inizia chiuso
>>>>>>> fe882fd4
displays:
  boolean:
    boolean: Boolean
    description: Mostra gli stati attivato e disattivato
    label_on: Etichetta attivato
    label_on_placeholder: Inserisci l'etichetta attivato...
    label_off: Etichetta disattivato
    label_off_placeholder: Inserisci l'etichetta disattivato...
    icon_on: Icona attivato
    icon_off: Icona disattivato
    color_on: Colore attivato
    color_off: Colore Disattivato
  collection:
    collection: Raccolta
    description: Mostra una raccolta
    icon_label: Mostra l'icona della raccolta
  color:
    color: Colore
    description: Mostra un punto colorato
    default_color: Colore Predefinito
  datetime:
    datetime: Data e ora
    description: Visualizza valori relativi al tempo
    format: Formato
    format_note: >-
      Il formato personalizzato accetta la __[tabella dei simboli del campo data](https://www.unicode.org/reports/tr35/tr35-dates.html#Date_Field_Symbol_Table)__
    long: Lungo
    short: Breve
    relative: Relativo
    relative_label: 'Mostra tempo relativo, es.: 5 minuti fa'
  file:
    file: File
    description: Visualizza file
  filesize:
    filesize: Dimensione File
    description: Visualizza la dimensione di un file
  formatted-value:
    formatted-value: Valore Formattato
    description: Mostra una versione formattata del testo
    format_title: Formatta il titolo
    format_title_label: Maiuscole/minuscole automatiche
    bold_label: Usa lo stile grassetto
  formatted-json-value:
    formatted-json-value: Valore JSON formattato
    description: Visualizza una versione formattata dell'oggetto
  icon:
    icon: Icona
    description: Visualizza un'icona
    filled: Piena
    filled_label: Usa la versione piena
  image:
    image: Immagine
    description: Visualizza una piccola anteprima dell'immagine
    circle: Cerchio
    circle_label: Visualizza come un cerchio
  labels:
    labels: Etichette
    description: Mostra un'etichetta o una lista di etichette
    default_foreground: Primo Piano Predefinito
    default_background: Sfondo Predefinito
    format_label: Formatta ogni etichetta
    show_as_dot: Mostra come pallino
    choices_value_placeholder: Inserisci un valore...
    choices_text_placeholder: Inserisci un testo...
  mime-type:
    mime-type: Tipo MIME
    description: Mostra il tipo MIME del file
    extension_only: Solo Estensione
    extension_only_label: Mostra solo l'estensione del file
  rating:
    rating: Valutazione
    description: Visualizza un numero come stelle rispetto al valore massimo
    simple: Semplice
    simple_label: Mostra le stelle in formato semplice
  raw:
    raw: Valore grezzo
  related-values:
    related-values: Valori Correlati
    description: Visualizza i valori relativi
  user:
    user: Utente
    description: Mostra un utente directus
    avatar: Avatar
    name: Nome
    both: Tutti e due
    circle_label: Mostra utente in un cerchio
layouts:
  cards:
    cards: Schede
    image_source: Origine immagine
    image_fit: Adatta immagini
    crop: Ritaglia
    contain: Contiene
    title: Titolo
    subtitle: Sottotitolo
  tabular:
    tabular: Tabella
    fields: campi
    spacing: Spaziatura
    comfortable: Confortevole
    compact: Compatto
    cozy: Accogliente
  calendar:
    calendar: Calendario
    start_date_field: Campo Data inizio
    end_date_field: Campo Data fine
  map:
    map: Mappa
    basemap: Mappa base
    layers: Livelli
    edit_custom_layers: Modifica i livelli
    cluster_options: Opzioni di clustering
    cluster: Attiva il clustering
    cluster_radius: Raggio del Cluster
    cluster_minpoints: Dimensione minima del cluster
    cluster_maxzoom: Zoom massimo per il clustering
    field: Geometria
    invalid_geometry: Geometria non valida
    auto_location_filter: Filtra sempre i dati al rettangolo di selezione
    search_this_area: Cerca in quest'area<|MERGE_RESOLUTION|>--- conflicted
+++ resolved
@@ -1261,10 +1261,6 @@
     trigger: Trigger
     rate: Intervallo
   group-raw:
-<<<<<<< HEAD
-    name: Campi grezzi
-    description: Mostra i valori grezzi dei campi.
-=======
     name: Gruppo grezzo
     description: Mostra i campi così come sono
   group-detail:
@@ -1275,7 +1271,6 @@
     header_color: Colore dell'intestazione
     start_open: Inizia aperto
     start_closed: Inizia chiuso
->>>>>>> fe882fd4
 displays:
   boolean:
     boolean: Boolean
