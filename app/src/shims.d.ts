--- conflicted
+++ resolved
@@ -27,12 +27,12 @@
 	export default x;
 }
 
-<<<<<<< HEAD
 declare module 'frappe-charts/src/js/charts/AxisChart' {
 	export class Chart {
 		constructor(element: string, options: Record<string, any>);
 	}
-=======
+}
+
 declare module '@directus-extensions-interface' {
 	import { InterfaceConfig } from '@/interfaces/types';
 	const interfaces: InterfaceConfig[];
@@ -55,7 +55,6 @@
 	import { ModuleConfig } from '@/modules/types';
 	const modules: ModuleConfig[];
 	export default modules;
->>>>>>> dd67fdbd
 }
 
 type Primitive = string | number | boolean | bigint | symbol | undefined | null;
