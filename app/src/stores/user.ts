import api from '@/api';
import { useLatencyStore } from '@/stores';
import { User } from '@directus/shared/types';
import { userName } from '@/utils/user-name';
import { defineStore } from 'pinia';

type ShareUser = {
	share: string;
	role: {
		id: string;
		admin_access: false;
		app_access: false;
	};
};

export const useUserStore = defineStore({
	id: 'userStore',
	state: () => ({
<<<<<<< HEAD
		currentUser: null as User | null,
		cachedFilterContext: {} as Record<string, any>,
=======
		currentUser: null as User | ShareUser | null,
>>>>>>> 45344284
		loading: false,
		error: null,
	}),
	getters: {
		fullName(): string | null {
			if (this.currentUser === null || 'share' in this.currentUser) return null;
			return userName(this.currentUser);
		},
		isAdmin(): boolean {
			return this.currentUser?.role.admin_access === true || false;
		},
	},
	actions: {
		async hydrate() {
			this.loading = true;

			try {
				const fields = [
					'id',
					'language',
					'first_name',
					'last_name',
					'email',
					'last_page',
					'theme',
					'avatar.id',
					'role.admin_access',
					'role.app_access',
					'role.id',
				];

				const { data } = await api.get(`/users/me`, { params: { fields } });

				this.currentUser = data.data;
			} catch (error: any) {
				this.error = error;
			} finally {
				this.loading = false;
			}
		},
		async dehydrate() {
			this.$reset();
		},
		async trackPage(page: string) {
			const latencyStore = useLatencyStore();

			const start = performance.now();

			await api.patch(`/users/me/track/page`, {
				last_page: page,
			});

			const end = performance.now();

			latencyStore.save({
				timestamp: new Date(),
				latency: end - start,
			});

			if (this.currentUser && !('share' in this.currentUser)) {
				this.currentUser.last_page = page;
			}
		},
		async updateFilterContext(requiredPermissionData: Record<string, string[]>) {
			if (!this.currentUser) return {};

			if (requiredPermissionData.$CURRENT_USER.length > 0) {
				const { data } = await api.get(`/users/me`, {
					params: {
						fields: requiredPermissionData.$CURRENT_USER.join(','),
					},
				});

				this.cachedFilterContext.$CURRENT_USER = data.data;
			}

			if (requiredPermissionData.$CURRENT_ROLE.length > 0) {
				const { data } = await api.get(`/users/me`, {
					params: {
						fields: requiredPermissionData.$CURRENT_ROLE.join(','),
					},
				});

				this.cachedFilterContext.$CURRENT_ROLE = data.data.role ?? {};
			}
		},
	},
});<|MERGE_RESOLUTION|>--- conflicted
+++ resolved
@@ -16,12 +16,8 @@
 export const useUserStore = defineStore({
 	id: 'userStore',
 	state: () => ({
-<<<<<<< HEAD
-		currentUser: null as User | null,
+		currentUser: null as User | ShareUser | null,
 		cachedFilterContext: {} as Record<string, any>,
-=======
-		currentUser: null as User | ShareUser | null,
->>>>>>> 45344284
 		loading: false,
 		error: null,
 	}),
