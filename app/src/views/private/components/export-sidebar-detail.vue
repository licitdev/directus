--- conflicted
+++ resolved
@@ -705,21 +705,6 @@
 	text-transform: uppercase;
 }
 
-<<<<<<< HEAD
-.import-file-label {
-	position: absolute;
-	inset-block-start: 0;
-	inset-inline-start: 0;
-	display: block;
-	inline-size: 100%;
-	block-size: 100%;
-	cursor: pointer;
-	opacity: 0;
-	appearance: none;
-}
-
-=======
->>>>>>> b8a47c62
 .import-file-text {
 	flex-grow: 1;
 	overflow: hidden;
