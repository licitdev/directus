{
	"name": "directus-monorepo",
	"private": true,
	"workspaces": [
		"./app",
		"./api",
		"./docs",
		"./packages/*"
	],
	"scripts": {
		"lint": "npm-run-all --parallel --continue-on-error lint:*",
		"lint:eslint": "eslint .",
		"lint:stylelint": "stylelint \"**/*.{css,scss,vue}\"",
		"format": "prettier --write \"**/*.{js,ts,vue,md,yaml}\"",
		"dev": "lerna run dev --stream --parallel",
		"build": "lerna run build",
		"pack": "node docker/pack",
		"release": "lerna version --force-publish --exact",
		"test": "lerna run test",
		"test:e2e": "jest tests -c tests/jest.config.js",
		"test:e2e:watch": "npm run test:e2e -- --watch",
		"posttest:e2e:watch": "ts-node --project ./tests/tsconfig.json --transpile-only ./tests/setup/teardown.ts",
		"cli": "cross-env NODE_ENV=development SERVE_APP=false DOTENV_CONFIG_PATH=api/.env ts-node -r dotenv/config --script-mode --transpile-only api/src/cli/index.ts"
	},
	"engines": {
		"node": ">=16.0.0",
		"npm": ">=7.0.0"
	},
	"devDependencies": {
		"@types/dockerode": "3.2.7",
		"@types/jest": "27.0.1",
		"@types/listr": "0.14.4",
		"@types/node": "15.12.2",
		"@types/supertest": "2.0.11",
<<<<<<< HEAD
		"@typescript-eslint/eslint-plugin": "4.28.5",
		"@typescript-eslint/parser": "4.28.5",
=======
		"@typescript-eslint/eslint-plugin": "4.29.3",
		"@typescript-eslint/parser": "4.29.3",
>>>>>>> fe882fd4
		"axios": "0.21.1",
		"dockerode": "3.3.0",
		"eslint": "7.32.0",
		"eslint-config-prettier": "8.3.0",
		"eslint-plugin-prettier": "3.4.1",
		"eslint-plugin-vue": "7.16.0",
		"globby": "11.0.4",
		"jest": "27.0.6",
		"knex": "0.95.10",
		"lerna": "4.0.0",
		"lint-staged": "11.1.2",
		"listr": "0.14.3",
		"mysql": "2.18.1",
		"nanoid": "3.1.25",
		"npm-run-all": "4.1.5",
		"oracledb": "5.2.0",
		"pg": "8.7.1",
		"prettier": "2.3.2",
		"simple-git-hooks": "2.6.1",
		"sqlite3": "5.0.2",
		"stylelint": "13.13.1",
		"stylelint-config-prettier": "8.0.2",
		"stylelint-config-rational-order": "0.1.2",
		"stylelint-config-standard": "22.0.0",
		"stylelint-order": "4.1.0",
		"stylelint-scss": "3.20.1",
		"supertest": "6.1.6",
		"tedious": "12.0.0",
		"ts-jest": "27.0.5",
		"ts-node": "10.2.1"
	},
	"simple-git-hooks": {
		"pre-commit": "npx lint-staged"
	},
	"lint-staged": {
		"*.{js,ts,vue}": "eslint --fix",
		"*.{md,yaml}": "prettier --write",
		"*.{css,scss,vue}": "stylelint --fix"
	},
	"volta": {
		"node": "16.5.0",
		"npm": "7.21.1"
	}
}<|MERGE_RESOLUTION|>--- conflicted
+++ resolved
@@ -32,13 +32,8 @@
 		"@types/listr": "0.14.4",
 		"@types/node": "15.12.2",
 		"@types/supertest": "2.0.11",
-<<<<<<< HEAD
-		"@typescript-eslint/eslint-plugin": "4.28.5",
-		"@typescript-eslint/parser": "4.28.5",
-=======
 		"@typescript-eslint/eslint-plugin": "4.29.3",
 		"@typescript-eslint/parser": "4.29.3",
->>>>>>> fe882fd4
 		"axios": "0.21.1",
 		"dockerode": "3.3.0",
 		"eslint": "7.32.0",
