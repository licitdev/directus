{
	"name": "@directus/env",
<<<<<<< HEAD
	"version": "1.1.7-rc.0",
=======
	"version": "1.2.0",
>>>>>>> 779977e4
	"description": "Utilities around using global env configuration",
	"homepage": "https://directus.io",
	"repository": {
		"type": "git",
		"url": "https://github.com/directus/directus.git",
		"directory": "packages/env"
	},
	"funding": "https://github.com/directus/directus?sponsor=1",
	"license": "MIT",
	"author": "Rijk van Zanten <rijkvanzanten@me.com>",
	"type": "module",
	"exports": {
		".": "./dist/index.js",
		"./package.json": "./package.json"
	},
	"main": "dist/index.js",
	"files": [
		"dist"
	],
	"scripts": {
		"build": "tsup src/index.ts --format=esm --dts",
		"dev": "tsup src/index.ts --format=esm --dts --watch",
		"test": "vitest --watch=false"
	},
	"devDependencies": {
		"@directus/tsconfig": "workspace:*",
		"@types/lodash-es": "4.17.12",
		"@types/node": "18.19.33",
		"@vitest/coverage-v8": "1.5.3",
		"tsup": "8.1.0",
		"typescript": "5.4.5",
		"vitest": "1.5.3"
	},
	"dependencies": {
		"@directus/constants": "workspace:*",
		"@directus/utils": "workspace:*",
		"dotenv": "16.4.5",
		"lodash-es": "4.17.21"
	}
}<|MERGE_RESOLUTION|>--- conflicted
+++ resolved
@@ -1,10 +1,6 @@
 {
 	"name": "@directus/env",
-<<<<<<< HEAD
-	"version": "1.1.7-rc.0",
-=======
 	"version": "1.2.0",
->>>>>>> 779977e4
 	"description": "Utilities around using global env configuration",
 	"homepage": "https://directus.io",
 	"repository": {
