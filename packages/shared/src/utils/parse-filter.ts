import { REGEX_BETWEEN_PARENS } from '../constants';
import { Accountability, Filter, User, Role } from '../types';
import { toArray } from './to-array';
import { adjustDate } from './adjust-date';
import { isDynamicVariable } from './is-dynamic-variable';
import { isObjectLike } from 'lodash';
import { deepMap } from './deep-map';

type ParseFilterContext = {
	// The user can add any custom fields to user
	$CURRENT_USER?: User & Record<string, any>;
	$CURRENT_ROLE?: Role & Record<string, any>;
};

export function parseFilter(
	filter: Filter | null,
	accountability: Accountability | null,
	context: ParseFilterContext = {}
): Filter | null {
	if (filter === null || filter === undefined) {
		return null;
	}

	if (!isObjectLike(filter)) {
		return { _eq: parseFilterValue(filter, accountability, context) };
	}

	const filters = Object.entries(filter).map((entry) => parseFilterEntry(entry, accountability, context));

	if (filters.length === 0) {
		return {};
	} else if (filters.length === 1) {
		return filters[0] ?? null;
	} else {
		return { _and: filters };
	}
}

export function parsePreset(
	preset: Record<string, any> | null,
	accountability: Accountability | null,
	context: ParseFilterContext
) {
	if (!preset) return preset;
	return deepMap(preset, (value) => parseFilterValue(value, accountability, context));
}

function parseFilterEntry(
	[key, value]: [string, any],
	accountability: Accountability | null,
	context: ParseFilterContext
): Filter {
	if (['_or', '_and'].includes(String(key))) {
		return { [key]: value.map((filter: Filter) => parseFilter(filter, accountability, context)) };
	} else if (['_in', '_nin', '_between', '_nbetween'].includes(String(key))) {
		return { [key]: toArray(value).flatMap((value) => parseFilterValue(value, accountability, context)) } as Filter;
	} else if (String(key).startsWith('_')) {
		return { [key]: parseFilterValue(value, accountability, context) };
	} else {
		return { [key]: parseFilter(value, accountability, context) } as Filter;
	}
}

function parseFilterValue(value: any, accountability: Accountability | null, context: ParseFilterContext) {
	if (value === 'true') return true;
	if (value === 'false') return false;
	if (value === 'null' || value === 'NULL') return null;
	if (isDynamicVariable(value)) return parseDynamicVariable(value, accountability, context);
	return value;
}

function parseDynamicVariable(value: any, accountability: Accountability | null, context: ParseFilterContext) {
	if (value.startsWith('$NOW')) {
		if (value.includes('(') && value.includes(')')) {
			const adjustment = value.match(REGEX_BETWEEN_PARENS)?.[1];
			if (!adjustment) return new Date();
			return adjustDate(new Date(), adjustment);
		}

		return new Date();
	}

<<<<<<< HEAD
	if (!pathParts[pathParts.length - 1]) return null;

	while (pathParts.length) {
		const key = pathParts.shift();

		if (key) {
			val = processLevel(val, key);
		}
=======
	if (value.startsWith('$CURRENT_USER')) {
		if (value === '$CURRENT_USER') return accountability?.user ?? null;
		return get(context, value, null);
>>>>>>> 40ec3229
	}

	if (value.startsWith('$CURRENT_ROLE')) {
		if (value === '$CURRENT_ROLE') return accountability?.role ?? null;
		return get(context, value, null);
	}
}

function get(object: Record<string, any> | any[], path: string, defaultValue: any): any {
	const [key, ...follow] = path.split('.');
	const result = Array.isArray(object) ? object.map((entry) => entry[key!]) : object?.[key!];
	if (follow.length > 0) {
		return get(result, follow.join('.'), defaultValue);
	}
	return result ?? defaultValue;
}<|MERGE_RESOLUTION|>--- conflicted
+++ resolved
@@ -80,20 +80,9 @@
 		return new Date();
 	}
 
-<<<<<<< HEAD
-	if (!pathParts[pathParts.length - 1]) return null;
-
-	while (pathParts.length) {
-		const key = pathParts.shift();
-
-		if (key) {
-			val = processLevel(val, key);
-		}
-=======
 	if (value.startsWith('$CURRENT_USER')) {
 		if (value === '$CURRENT_USER') return accountability?.user ?? null;
 		return get(context, value, null);
->>>>>>> 40ec3229
 	}
 
 	if (value.startsWith('$CURRENT_ROLE')) {
