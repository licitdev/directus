table: directus_access

fields:
  - field: id
<<<<<<< HEAD
=======
    special:
      - uuid
>>>>>>> 82407fee
    hidden: true
    width: half

  - field: role
    hidden: true
    width: half
    special:
      - m2o

  - field: user
    hidden: true
    width: half
    special:
      - m2o

  - field: policy
    hidden: true
    width: half
    special:
      - m2o

  - field: sort
    hidden: true
    width: half<|MERGE_RESOLUTION|>--- conflicted
+++ resolved
@@ -2,11 +2,8 @@
 
 fields:
   - field: id
-<<<<<<< HEAD
-=======
     special:
       - uuid
->>>>>>> 82407fee
     hidden: true
     width: half
 
