table: directus_relations

defaults:
  many_collection: directus_users
  many_field: null
  one_collection: null
  one_field: null
  one_allowed_collections: null
  one_collection_field: null
  one_deselect_action: 'nullify'
  junction_field: null
  sort_field: null

data:
  ### Collections
  - many_collection: directus_collections
    many_field: group
    one_collection: directus_collections

  ### Users
  - many_collection: directus_users
    many_field: role
    one_collection: directus_roles
    one_field: users

  - many_collection: directus_users
    many_field: avatar
    one_collection: directus_files

  ### Revisions
  - many_collection: directus_revisions
    many_field: activity
    one_collection: directus_activity
    one_field: revisions

  - many_collection: directus_revisions
    many_field: parent
    one_collection: directus_revisions

  - many_collection: directus_revisions
    many_field: version
    one_collection: directus_versions

  ### Presets
  - many_collection: directus_presets
    many_field: user
    one_collection: directus_users

  - many_collection: directus_presets
    many_field: role
    one_collection: directus_roles

  ### Folders
  - many_collection: directus_folders
    many_field: parent
    one_collection: directus_folders

  ### Files
  - many_collection: directus_files
    many_field: folder
    one_collection: directus_folders

  - many_collection: directus_files
    many_field: uploaded_by
    one_collection: directus_users

  - many_collection: directus_files
    many_field: modified_by
    one_collection: directus_users

  ### Fields
  - many_collection: directus_fields
    many_field: collection
    one_collection: directus_collections
    one_field: fields

  - many_collection: directus_fields
    many_field: group
    one_collection: directus_fields

  ### Activity
  - many_collection: directus_activity
    many_field: user
    one_collection: directus_users

  ### Settings
  - many_collection: directus_settings
    many_field: project_logo
    one_collection: directus_files

  - many_collection: directus_settings
    many_field: public_foreground
    one_collection: directus_files

  - many_collection: directus_settings
    many_field: public_background
    one_collection: directus_files

  - many_collection: directus_settings
    many_field: public_favicon
    one_collection: directus_files

  - many_collection: directus_settings
    many_field: storage_default_folder
    one_collection: directus_folders

  ### Panels
  - many_collection: directus_panels
    many_field: dashboard
    one_collection: directus_dashboards
    one_field: panels

  - many_collection: directus_panels
    many_field: user_created
    one_collection: directus_users

  ### Flows
  - many_collection: directus_flows
    many_field: operation
    one_collection: directus_operations

  - many_collection: directus_flows
    many_field: user_created
    one_collection: directus_users

  ### Operations
  - many_collection: directus_operations
    many_field: flow
    one_collection: directus_flows
    one_field: operations
    one_deselect_action: delete

  - many_collection: directus_operations
    many_field: resolve
    one_collection: directus_operations

  - many_collection: directus_operations
    many_field: reject
    one_collection: directus_operations

  - many_collection: directus_operations
    many_field: user_created
    one_collection: directus_users

  ### Sessions
  - many_collection: directus_sessions
    many_field: user
    one_collection: directus_users

  - many_collection: directus_sessions
    many_field: share
    one_collection: directus_shares

  ### Dashboards
  - many_collection: directus_dashboards
    many_field: user_created
    one_collection: directus_users

  ### Notifications
  - many_collection: directus_notifications
    many_field: recipient
    one_collection: directus_users

  - many_collection: directus_notifications
    many_field: sender
    one_collection: directus_users

  ### Shares
  - many_collection: directus_shares
    many_field: role
    one_collection: directus_roles

  - many_collection: directus_shares
    many_field: collection
    one_collection: directus_collections

  - many_collection: directus_shares
    many_field: user_created
    one_collection: directus_users

  ### Versions
  - many_collection: directus_versions
    many_field: collection
    one_collection: directus_collections

  - many_collection: directus_versions
    many_field: user_created
    one_collection: directus_users

  - many_collection: directus_versions
    many_field: user_updated
    one_collection: directus_users

  ### Permissions
  - many_collection: directus_permissions
    many_field: policy
    one_collection: directus_policies
    one_field: permissions
    one_deselect_action: delete

  ### Access
  - many_collection: directus_access
    many_field: policy
    one_collection: directus_policies
    one_field: roles
    junction_field: role

  - many_collection: directus_access
    many_field: policy
    one_collection: directus_policies
    one_field: users
    junction_field: user

  - many_collection: directus_access
    many_field: role
    one_collection: directus_roles
    one_field: policies
<<<<<<< HEAD
=======
    one_deselect_action: 'delete'
>>>>>>> 91c7a30d
    junction_field: policy
    sort_field: sort

  - many_collection: directus_access
    many_field: user
    one_collection: directus_users
    one_field: policies
<<<<<<< HEAD
=======
    one_deselect_action: 'delete'
>>>>>>> 91c7a30d
    junction_field: policy
    sort_field: sort

  ### Roles
  - many_collection: directus_roles
    many_field: parent
    one_collection: directus_roles
    one_field: children<|MERGE_RESOLUTION|>--- conflicted
+++ resolved
@@ -215,10 +215,7 @@
     many_field: role
     one_collection: directus_roles
     one_field: policies
-<<<<<<< HEAD
-=======
     one_deselect_action: 'delete'
->>>>>>> 91c7a30d
     junction_field: policy
     sort_field: sort
 
@@ -226,10 +223,7 @@
     many_field: user
     one_collection: directus_users
     one_field: policies
-<<<<<<< HEAD
-=======
     one_deselect_action: 'delete'
->>>>>>> 91c7a30d
     junction_field: policy
     sort_field: sort
 
